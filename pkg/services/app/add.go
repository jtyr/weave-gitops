package app

import (
	"bytes"
	"context"
	"crypto/md5"
	"encoding/hex"
	"fmt"
	"io/ioutil"
	"net/url"
	"os"
	"path/filepath"
	"strings"

	"github.com/fluxcd/go-git-providers/github"
	"github.com/fluxcd/go-git-providers/gitprovider"
	"github.com/weaveworks/weave-gitops/pkg/git"
	"github.com/weaveworks/weave-gitops/pkg/gitproviders"
	"github.com/weaveworks/weave-gitops/pkg/kube"
	"github.com/weaveworks/weave-gitops/pkg/utils"

	wego "github.com/weaveworks/weave-gitops/api/v1alpha1"
	corev1 "k8s.io/api/core/v1"
	metav1 "k8s.io/apimachinery/pkg/apis/meta/v1"
	"k8s.io/apimachinery/pkg/runtime/schema"
	"sigs.k8s.io/yaml"
)

type ConfigType string

type ConfigMode string

type ResourceKind string

type ResourceRef struct {
	kind           ResourceKind
	name           string
	repositoryPath string
}

type AppResourceInfo struct {
	wego.Application
	clusterName string
	targetName  string
}

const (
	ConfigTypeUserRepo ConfigType = ""
	ConfigTypeNone     ConfigType = "NONE"

	ConfigModeClusterOnly  ConfigMode = "clusterOnly"
	ConfigModeUserRepo     ConfigMode = "userRepo"
	ConfigModeExternalRepo ConfigMode = "externalRepo"

	ResourceKindApplication    ResourceKind = "Application"
	ResourceKindSecret         ResourceKind = "Secret"
	ResourceKindGitRepository  ResourceKind = "GitRepository"
	ResourceKindHelmRepository ResourceKind = "HelmRepository"
	ResourceKindKustomization  ResourceKind = "Kustomization"
	ResourceKindHelmRelease    ResourceKind = "HelmRelease"

	WeGOAppIdentifierLabelKey = "wego.weave.works/app-identifier"
)

type AddParams struct {
	Dir                        string
	Name                       string
	Url                        string
	Path                       string
	Branch                     string
	PrivateKey                 string
	DeploymentType             string
	Chart                      string
	SourceType                 wego.SourceType
	AppConfigUrl               string
	Namespace                  string
	DryRun                     bool
	AutoMerge                  bool
	GitProviderToken           string
	HelmReleaseTargetNamespace string
}

const (
	DefaultPath           = "./"
	DefaultBranch         = "main"
	DefaultDeploymentType = "kustomize"
)

// Three models:
// --app-config-url=none
//
// - Source created for user repo (GitRepository or HelmRepository)
// - app.yaml created for app
// - HelmRelease or Kustomize created for app dir within user repo
// - app.yaml, Source, Helm Release or Kustomize applied directly to cluster
//
// --app-config-url=<URL>
//
// - Separate GOAT repo
// - Source created for GOAT repo
// - Kustomize created for targets/<target name> directory in GOAT repo
// - Kustomize created for apps/<app name> directory within GOAT repo
// - Source, Kustomizes applied directly to cluster
// - app.yaml created for app
// - app.yaml placed in apps/<app name>/app.yaml in GOAT repo
// - Source created for user repo (GitRepository or HelmRepository)
// - User repo Source placed in targets/<target name>/<app-name>/<app name>-gitops-runtime.yaml in GOAT repo
// - HelmRelease or Kustomize referencing user repo source created for user app dir within user repo
// - User app dir HelmRelease or Kustomize placed in targets/<target name>/<app name>/<app name>-gitops-runtime.yaml in GOAT repo
// - PR created or commit directly pushed for GOAT repo
//
// --app-config-url="" (default)
//
// - Source created for user repo (GitRepository only)
// - Kustomize created for .wego/targets/<target name> directory in user repo
// - Kustomize created for .wego/apps/<app name> directory within user repo
// - Source, Kustomizes applied directly to cluster
// - app.yaml created for app
// - app.yaml placed in apps/<app name>/app.yaml in .wego directory within user repo
// - HelmRelease or Kustomize referencing user repo source created for app dir within user repo
// - User app dir HelmRelease or Kustomize placed in targets/<target name>/<app name>/<app name>-gitops-runtime.yaml in .wego
//   directory within user repo
// - PR created or commit directly pushed for user repo

func (a *App) Add(params AddParams) error {
	ctx := context.Background()

	gitProvider, err := a.GitProviderFactory(params.GitProviderToken)
	if err != nil {
		return err
	}

	params, err = a.updateParametersIfNecessary(gitProvider, params)
	if err != nil {
		return fmt.Errorf("could not update parameters: %w", err)
	}

	if params.SourceType != wego.SourceTypeHelm {
		err = a.Git.ValidateAccess(ctx, params.Url, params.Branch)
		if err != nil {
			return fmt.Errorf("error validating access for app %s. %w", params.Url, err)
		}
	}

	a.printAddSummary(params)

	if err := IsClusterReady(a.Logger, a.Kube); err != nil {
		return err
	}

	clusterName, err := a.Kube.GetClusterName(ctx)
	if err != nil {
		return err
	}

	info := getAppResourceInfo(makeWegoApplication(params), clusterName)

	appHash, err := info.getAppHash()
	if err != nil {
		return err
	}

	apps, err := a.Kube.GetApplications(ctx, params.Namespace)
	if err != nil {
		return err
	}
	for _, app := range apps {
		existingHash, err := getAppResourceInfo(app, clusterName).getAppHash()
		if err != nil {
			return err
		}

		if appHash == existingHash {
			return fmt.Errorf("unable to create resource, resource already exists in cluster")
		}
	}

	var secretRef string
	if wego.SourceType(params.SourceType) == wego.SourceTypeGit {
		secretRef, err = a.createAndUploadDeployKey(ctx, info, params.DryRun, info.Spec.URL, gitProvider)
		if err != nil {
			return fmt.Errorf("could not generate deploy key: %w", err)
		}
	}

	switch strings.ToUpper(info.Spec.ConfigURL) {
	case string(ConfigTypeNone):
		return a.addAppWithNoConfigRepo(info, params.DryRun, secretRef, appHash)
	case string(ConfigTypeUserRepo):
		return a.addAppWithConfigInAppRepo(info, params, gitProvider, secretRef, appHash)
	default:
		// TODO: @jpellizzari As of https://github.com/weaveworks/weave-gitops/pull/587,
		// we are not using deploy keys for external repos yet.
		// Followup created here: https://github.com/weaveworks/weave-gitops/issues/592
		gitClient, err := a.temporaryGitClientFactory(a.Osys, params.PrivateKey)
		if err != nil {
			return fmt.Errorf("error selecting auth method for external config repo: %w", err)
		}
		// Overriding the internal git service
<<<<<<< HEAD
		a.git = gitClient
		return a.addAppWithConfigInExternalRepo(ctx, info, params, gitProvider, secretRef, appHash)
=======
		a.Git = gitClient
		return a.addAppWithConfigInExternalRepo(info, params, gitProvider, secretRef, appHash)
>>>>>>> 8b4fc135
	}
}

func (a *App) printAddSummary(params AddParams) {
	a.Logger.Println("Adding application:\n")
	a.Logger.Println("Name: %s", params.Name)
	a.Logger.Println("URL: %s", params.Url)
	a.Logger.Println("Path: %s", params.Path)
	a.Logger.Println("Branch: %s", params.Branch)
	a.Logger.Println("Type: %s", params.DeploymentType)

	if params.Chart != "" {
		a.Logger.Println("Chart: %s", params.Chart)
	}

	a.Logger.Println("")
}

func (a *App) updateParametersIfNecessary(gitProvider gitproviders.GitProvider, params AddParams) (AddParams, error) {
	params.SourceType = wego.SourceTypeGit

	// making sure the config url is in good format
	if strings.ToUpper(params.AppConfigUrl) != string(ConfigTypeNone) &&
		strings.ToUpper(params.AppConfigUrl) != string(ConfigTypeUserRepo) {
		params.AppConfigUrl = utils.SanitizeRepoUrl(params.AppConfigUrl)
	}

	switch {
	case params.Chart != "":
		params.SourceType = wego.SourceTypeHelm
		params.DeploymentType = string(wego.DeploymentTypeHelm)
		params.Path = params.Chart
		if params.Name == "" {
			params.Name = params.Chart
		}
		if params.Url == "" {
			return params, fmt.Errorf("--url must be specified for helm repositories")
		}
	case params.Url == "":
		// Git repository -- identifying repo url if not set by the user
		url, err := a.getGitRemoteUrl(params)

		if err != nil {
			return params, err
		}

		params.Url = url
	default:
		// making sure url is in the correct format
		_, err := url.Parse(params.Url)
		if err != nil {
			return params, fmt.Errorf("error validating url %w", err)
		}
		params.Url = utils.SanitizeRepoUrl(params.Url)

		// resetting Dir param since Url has priority over it
		params.Dir = ""
	}

	if params.Name == "" {
		params.Name = generateResourceName(params.Url)
	}
	if params.Path == "" {
		params.Path = DefaultPath
	}
	if params.DeploymentType == "" {
		params.DeploymentType = DefaultDeploymentType
	}

	if params.Branch == "" {
		params.Branch = DefaultBranch

		if params.SourceType == wego.SourceTypeGit {
			branch, err := gitProvider.GetDefaultBranch(params.Url)
			if err != nil {
				return params, err
			} else {
				params.Branch = branch
			}
		}
	}

	// Validate namespace argument for helm
	if params.HelmReleaseTargetNamespace != "" {
		if nserr := utils.ValidateNamespace(params.HelmReleaseTargetNamespace); nserr != nil {
			return params, nserr
		}
	}

	return params, nil
}

func (a *App) getGitRemoteUrl(params AddParams) (string, error) {
	repo, err := a.Git.Open(params.Dir)
	if err != nil {
		return "", fmt.Errorf("failed to open repository: %s: %w", params.Dir, err)
	}

	remote, err := repo.Remote("origin")
	if err != nil {
		return "", fmt.Errorf("failed to find the origin remote in the repository: %w", err)
	}

	urls := remote.Config().URLs
	if len(urls) == 0 {
		return "", fmt.Errorf("remote config in %s does not have an url", params.Dir)
	}

	return utils.SanitizeRepoUrl(urls[0]), nil
}

func (a *App) addAppWithNoConfigRepo(info *AppResourceInfo, dryRun bool, secretRef string, appHash string) error {
	// Returns the source, app spec and kustomization
	source, appGoat, appSpec, err := a.generateAppManifests(info, secretRef, appHash)
	if err != nil {
		return fmt.Errorf("could not generate application GitOps Automation manifests: %w", err)
	}

	a.Logger.Actionf("Applying manifests to the cluster")
	return a.applyToCluster(info, dryRun, source, appGoat, appSpec)
}

func (a *App) addAppWithConfigInAppRepo(info *AppResourceInfo, params AddParams, gitProvider gitproviders.GitProvider, secretRef string, appHash string) error {
	// Returns the source, app spec and kustomization
	source, appGoat, appSpec, err := a.generateAppManifests(info, secretRef, appHash)
	if err != nil {
		return fmt.Errorf("could not generate application GitOps Automation manifests: %w", err)
	}

	appDirGoat, targetDirGoat, err := a.generateAppWegoManifests(info)
	if err != nil {
		return fmt.Errorf("could not create GitOps automation for .wego directory: %w", err)
	}

	// a local directory has not been passed, so we clone the repo passed in the --url
	if params.Dir == "" {
		a.Logger.Actionf("Cloning %s", info.Spec.URL)
		remover, err := a.cloneRepo(info.Spec.URL, info.Spec.Branch, params.DryRun)
		if err != nil {
			return fmt.Errorf("failed to clone application repo: %w", err)
		}
		defer remover()
	}

	if !params.DryRun {
		if !params.AutoMerge {
			if err := a.createPullRequestToRepo(info, gitProvider, info.Spec.URL, appHash, appSpec, appGoat, source); err != nil {
				return err
			}
		} else {
			a.Logger.Actionf("Writing manifests to disk")

			if err := a.writeAppYaml(info, appSpec); err != nil {
				return fmt.Errorf("failed writing app.yaml to disk: %w", err)
			}

			if err := a.writeAppGoats(info, source, appGoat); err != nil {
				return fmt.Errorf("failed writing app.yaml to disk: %w", err)
			}
		}
	}

<<<<<<< HEAD
	a.logger.Actionf("Applying manifests to the cluster")
	if err := a.applyToCluster(info, params.DryRun, source, appDirGoat, targetDirGoat); err != nil {
=======
	a.Logger.Actionf("Applying manifests to the cluster")
	if err := a.applyToCluster(info, params.DryRun, source, appWegoGoat); err != nil {
>>>>>>> 8b4fc135
		return fmt.Errorf("could not apply manifests to the cluster: %w", err)
	}

	return a.commitAndPush(func(fname string) bool {
		return strings.Contains(fname, ".wego")
	})
}

func (a *App) addAppWithConfigInExternalRepo(ctx context.Context, info *AppResourceInfo, params AddParams, gitProvider gitproviders.GitProvider, appSecretRef string, appHash string) error {
	appConfigSecretName, err := a.createAndUploadDeployKey(ctx, info, params.DryRun, info.Spec.ConfigURL, gitProvider)
	if err != nil {
		return fmt.Errorf("could not generate deploy key: %w", err)
	}

	// Returns the source, app spec and kustomization
	appSource, appGoat, appSpec, err := a.generateAppManifests(info, appSecretRef, appHash)
	if err != nil {
		return fmt.Errorf("could not generate application GitOps Automation manifests: %w", err)
	}

	configBranch, err := gitProvider.GetDefaultBranch(info.Spec.ConfigURL)
	if err != nil {
		return fmt.Errorf("could not determine default branch for config repository: %w", err)
	}

	targetSource, targetGoat, appDirGoat, err := a.generateExternalRepoManifests(info, appConfigSecretName, configBranch)
	if err != nil {
		return fmt.Errorf("could not generate target GitOps Automation manifests: %w", err)
	}

	remover, err := a.cloneRepo(info.Spec.ConfigURL, configBranch, params.DryRun)
	if err != nil {
		return fmt.Errorf("failed to clone configuration repo: %w", err)
	}
	defer remover()

	if !params.DryRun {
		if !params.AutoMerge {
			if err := a.createPullRequestToRepo(info, gitProvider, info.Spec.ConfigURL, appHash, appSpec, appGoat, appSource); err != nil {
				return err
			}
		} else {
			a.Logger.Actionf("Writing manifests to disk")

			if err := a.writeAppYaml(info, appSpec); err != nil {
				return fmt.Errorf("failed writing app.yaml to disk: %w", err)
			}

			if err := a.writeAppGoats(info, appSource, appGoat); err != nil {
				return fmt.Errorf("failed writing application gitops manifests to disk: %w", err)
			}
		}
	}

<<<<<<< HEAD
	a.logger.Actionf("Applying manifests to the cluster")
	if err := a.applyToCluster(info, params.DryRun, targetSource, targetGoat, appDirGoat); err != nil {
=======
	a.Logger.Actionf("Applying manifests to the cluster")
	if err := a.applyToCluster(info, params.DryRun, targetSource, targetGoats); err != nil {
>>>>>>> 8b4fc135
		return fmt.Errorf("could not apply manifests to the cluster: %w", err)
	}

	return a.commitAndPush()
}

func (a *App) generateAppManifests(info *AppResourceInfo, secretRef string, appHash string) ([]byte, []byte, []byte, error) {
	var sourceManifest, appManifest, appGoatManifest []byte
	var err error
	a.Logger.Generatef("Generating Source manifest")
	sourceManifest, err = a.generateSource(info, secretRef)
	if err != nil {
		return nil, nil, nil, fmt.Errorf("could not set up GitOps for user repository: %w", err)
	}

	a.Logger.Generatef("Generating GitOps automation manifests")
	appGoatManifest, err = a.generateApplicationGoat(info)
	if err != nil {
		return nil, nil, nil, fmt.Errorf("could not create GitOps automation for '%s': %w", info.Name, err)
	}

	a.Logger.Generatef("Generating Application spec manifest")
	appManifest, err = generateAppYaml(info, appHash)
	if err != nil {
		return nil, nil, nil, fmt.Errorf("could not create app.yaml for '%s': %w", info.Name, err)
	}

	return sourceManifest, appGoatManifest, appManifest, nil
}

<<<<<<< HEAD
func (a *App) generateAppWegoManifests(info *AppResourceInfo) ([]byte, []byte, error) {
	appsDirManifest, err := a.flux.CreateKustomization(
=======
func (a *App) generateAppWegoManifests(info *AppResourceInfo) ([]byte, error) {
	appsDirManifest, err := a.Flux.CreateKustomization(
>>>>>>> 8b4fc135
		info.automationAppsDirKustomizationName(),
		info.Name,
		info.appYamlDir(),
		info.Namespace)
	if err != nil {
		return nil, nil, fmt.Errorf("could not create app dir kustomization for '%s': %w", info.Name, err)
	}

	targetDirManifest, err := a.Flux.CreateKustomization(
		info.automationTargetDirKustomizationName(),
		info.Name,
		info.appAutomationDir(),
		info.Namespace)
	if err != nil {
		return nil, nil, fmt.Errorf("could not create target dir kustomization for '%s': %w", info.Name, err)
	}

	return sanitizeWegoDirectory(appsDirManifest), sanitizeWegoDirectory(targetDirManifest), nil
}

func (a *App) generateExternalRepoManifests(info *AppResourceInfo, secretRef, branch string) ([]byte, []byte, []byte, error) {
	repoName := generateResourceName(info.Spec.ConfigURL)

	targetSource, err := a.Flux.CreateSourceGit(repoName, info.Spec.ConfigURL, branch, secretRef, info.Namespace)
	if err != nil {
		return nil, nil, nil, fmt.Errorf("could not generate target source manifests: %w", err)
	}

<<<<<<< HEAD
	appDirGoat, err := a.flux.CreateKustomization(
=======
	appGoat, err := a.Flux.CreateKustomization(
>>>>>>> 8b4fc135
		info.automationAppsDirKustomizationName(),
		repoName,
		info.appYamlDir(),
		info.Namespace)
	if err != nil {
		return nil, nil, nil, fmt.Errorf("could not generate app dir kustomization for '%s': %w", info.Name, err)
	}

	targetGoat, err := a.Flux.CreateKustomization(
		info.automationTargetDirKustomizationName(),
		repoName,
		info.appAutomationDir(),
		info.Namespace)
	if err != nil {
		return nil, nil, nil, fmt.Errorf("could not generate target dir kustomization for '%s': %w", info.Name, err)
	}

	return targetSource, targetGoat, appDirGoat, nil
}

func (a *App) commitAndPush(filters ...func(string) bool) error {
	a.Logger.Actionf("Committing and pushing wego updates for application")

	_, err := a.Git.Commit(git.Commit{
		Author:  git.Author{Name: "Weave Gitops", Email: "weave-gitops@weave.works"},
		Message: "Add App manifests",
	}, filters...)
	if err != nil && err != git.ErrNoStagedFiles {
		return fmt.Errorf("failed to update the repository: %w", err)
	}

	if err == nil {
		a.Logger.Actionf("Pushing app changes to repository")
		if err = a.Git.Push(context.Background()); err != nil {
			return fmt.Errorf("failed to push changes: %w", err)
		}
	} else {
		a.Logger.Successf("App is up to date")
	}

	return nil
}

func (a *App) createAndUploadDeployKey(ctx context.Context, info *AppResourceInfo, dryRun bool, repoUrl string, gitProvider gitproviders.GitProvider) (string, error) {
	if repoUrl == "" {
		return "", nil
	}

	secretRefName := info.appSecretName(repoUrl)
	if dryRun {
		return secretRefName.String(), nil
	}

	repoUrl = utils.SanitizeRepoUrl(repoUrl)

	owner, err := utils.GetOwnerFromUrl(repoUrl)
	if err != nil {
		return "", err
	}

	repoName := utils.UrlToRepoName(repoUrl)

	accountType, err := gitProvider.GetAccountType(owner)
	if err != nil {
		return "", err
	}

	repoInfo, err := gitProvider.GetRepoInfo(accountType, owner, repoName)
	if err != nil {
		return "", err
	}

	if repoInfo != nil && repoInfo.Visibility != nil && *repoInfo.Visibility == gitprovider.RepositoryVisibilityPublic {
		return "", nil
	}

	deployKeyExists, err := gitProvider.DeployKeyExists(owner, repoName)
	if err != nil {
		return "", fmt.Errorf("failed check for existing deploy key: %w", err)
	}

	secretPresent, err := a.Kube.SecretPresent(context.Background(), secretRefName.String(), info.Namespace)
	if err != nil {
		return "", fmt.Errorf("failed check for existing secret: %w", err)
	}

	if !deployKeyExists || !secretPresent {
		// TODO: @jpellizzari As of https://github.com/weaveworks/weave-gitops/pull/587/files,
		// deployKeyExists and secretPresent should always be true, meaning we will never hit this block.
		// A lot of our unit tests rely on the individual function calls being called in this block,
		// so they were left in for now and will be handled in a follow up PR.
		a.Logger.Generatef("Generating deploy key for repo %s", repoUrl)
		secret, err := a.Flux.CreateSecretGit(secretRefName.String(), repoUrl, info.Namespace)
		if err != nil {
			return "", fmt.Errorf("could not create git secret: %w", err)
		}
		var secretData corev1.Secret
		err = yaml.Unmarshal(secret, &secretData)
		if err != nil {
			return string(secret), fmt.Errorf("failed to unmarshal created secret: %w", err)
		}

		deployKey := []byte(secretData.StringData["identity.pub"])

		if err := gitProvider.UploadDeployKey(owner, repoName, deployKey); err != nil {
			return "", fmt.Errorf("error uploading deploy key: %w", err)
		}

<<<<<<< HEAD
		if err := a.kube.Apply(ctx, secret, info.Namespace); err != nil {
			return "", fmt.Errorf("could not apply secret manifest:  %w", err)
=======
		if out, err := a.Kube.Apply(secret, info.Namespace); err != nil {
			return "", fmt.Errorf("could not apply secret manifest: %s: %w", string(out), err)
>>>>>>> 8b4fc135
		}
	}

	return secretRefName.String(), nil
}

func (a *App) generateSource(info *AppResourceInfo, secretRef string) ([]byte, error) {
	switch info.Spec.SourceType {
	case wego.SourceTypeGit:
		sourceManifest, err := a.Flux.CreateSourceGit(info.Name, info.Spec.URL, info.Spec.Branch, secretRef, info.Namespace)
		if err != nil {
			return nil, fmt.Errorf("could not create git source: %w", err)
		}

		return sourceManifest, nil
	case wego.SourceTypeHelm:
		return a.Flux.CreateSourceHelm(info.Name, info.Spec.URL, info.Namespace)
	default:
		return nil, fmt.Errorf("unknown source type: %v", info.Spec.SourceType)
	}
}

func (a *App) generateApplicationGoat(info *AppResourceInfo) ([]byte, error) {
	switch info.Spec.DeploymentType {
	case wego.DeploymentTypeKustomize:
		return a.Flux.CreateKustomization(info.Name, info.Name, info.Spec.Path, info.Namespace)
	case wego.DeploymentTypeHelm:
		switch info.Spec.SourceType {
		case wego.SourceTypeHelm:
			return a.Flux.CreateHelmReleaseHelmRepository(info.Name, info.Spec.Path, info.Namespace, info.Spec.HelmTargetNamespace)
		case wego.SourceTypeGit:
			return a.Flux.CreateHelmReleaseGitRepository(info.Name, info.Name, info.Spec.Path, info.Namespace, info.Spec.HelmTargetNamespace)
		default:
			return nil, fmt.Errorf("invalid source type: %v", info.Spec.SourceType)
		}
	default:
		return nil, fmt.Errorf("invalid deployment type: %v", info.Spec.DeploymentType)
	}
}

func (a *App) applyToCluster(info *AppResourceInfo, dryRun bool, manifests ...[]byte) error {
	if dryRun {
		for _, manifest := range manifests {
			fmt.Fprintf(a.Osys.Stdout(), "%s\n", manifest)
		}
		return nil
	}

	for _, manifest := range manifests {
<<<<<<< HEAD
		if err := a.kube.Apply(context.Background(), manifest, info.Namespace); err != nil {
			return fmt.Errorf("could not apply manifest: %w", err)
=======
		if out, err := a.Kube.Apply(manifest, info.Namespace); err != nil {
			return fmt.Errorf("could not apply manifest: %s: %w", string(out), err)
>>>>>>> 8b4fc135
		}
	}

	return nil
}

func (a *App) cloneRepo(url string, branch string, dryRun bool) (func(), error) {
	if dryRun {
		return func() {}, nil
	}

	url = utils.SanitizeRepoUrl(url)

	repoDir, err := ioutil.TempDir("", "user-repo-")
	if err != nil {
		return nil, fmt.Errorf("failed creating temp. directory to clone repo: %w", err)
	}

	_, err = a.Git.Clone(context.Background(), repoDir, url, branch)
	if err != nil {
		return nil, fmt.Errorf("failed cloning user repo: %s: %w", url, err)
	}

	return func() {
		os.RemoveAll(repoDir)
	}, nil
}

func (a *App) writeAppYaml(info *AppResourceInfo, manifest []byte) error {
	return a.Git.Write(info.appYamlPath(), manifest)
}

func (a *App) writeAppGoats(info *AppResourceInfo, sourceManifest, deployManifest []byte) error {
	if err := a.Git.Write(info.appAutomationSourcePath(), sourceManifest); err != nil {
		return err
	}

	return a.Git.Write(info.appAutomationDeployPath(), deployManifest)
}

func makeWegoApplication(params AddParams) wego.Application {
	gvk := wego.GroupVersion.WithKind(wego.ApplicationKind)
	app := wego.Application{
		TypeMeta: metav1.TypeMeta{
			Kind:       gvk.Kind,
			APIVersion: gvk.GroupVersion().String(),
		},
		ObjectMeta: metav1.ObjectMeta{
			Name:      params.Name,
			Namespace: params.Namespace,
		},
		Spec: wego.ApplicationSpec{
			ConfigURL:           params.AppConfigUrl,
			Branch:              params.Branch,
			URL:                 params.Url,
			Path:                params.Path,
			DeploymentType:      wego.DeploymentType(params.DeploymentType),
			SourceType:          wego.SourceType(params.SourceType),
			HelmTargetNamespace: params.HelmReleaseTargetNamespace,
		},
	}

	return app
}

func generateAppYaml(info *AppResourceInfo, appHash string) ([]byte, error) {
	app := info.Application

	app.ObjectMeta.Labels = map[string]string{
		WeGOAppIdentifierLabelKey: appHash,
	}

	b, err := yaml.Marshal(&app)
	if err != nil {
		return nil, fmt.Errorf("could not marshal yaml: %w", err)
	}

	return sanitizeK8sYaml(b), nil
}

func generateResourceName(url string) string {
	return strings.ReplaceAll(utils.UrlToRepoName(url), "_", "-")
}

func (a *App) createPullRequestToRepo(info *AppResourceInfo, gitProvider gitproviders.GitProvider, repo string, appHash string, appYaml []byte, goatSource, goatDeploy []byte) error {
	repoName := generateResourceName(repo)

	appPath := info.appYamlPath()
	goatSourcePath := info.appAutomationSourcePath()
	goatDeployPath := info.appAutomationDeployPath()

	appContent := string(appYaml)
	goatSourceContent := string(goatSource)
	goatDeployContent := string(goatDeploy)

	files := []gitprovider.CommitFile{
		{
			Path:    &appPath,
			Content: &appContent,
		},
		{
			Path:    &goatSourcePath,
			Content: &goatSourceContent,
		},
		{
			Path:    &goatDeployPath,
			Content: &goatDeployContent,
		},
	}

	owner, err := utils.GetOwnerFromUrl(repo)
	if err != nil {
		return fmt.Errorf("failed to retrieve owner: %w", err)
	}

	accountType, err := gitProvider.GetAccountType(owner)
	if err != nil {
		return fmt.Errorf("failed to retrieve account type: %w", err)
	}

	if accountType == gitproviders.AccountTypeOrg {
		orgRepoRef := gitproviders.NewOrgRepositoryRef(github.DefaultDomain, owner, repoName)
		prLink, err := gitProvider.CreatePullRequestToOrgRepo(orgRepoRef, info.Spec.Branch, appHash, files, utils.GetCommitMessage(), fmt.Sprintf("wego add %s", info.Name), fmt.Sprintf("Added yamls for %s", info.Name))
		if err != nil {
			return fmt.Errorf("unable to create pull request: %w", err)
		}
		a.Logger.Println("Pull Request created: %s\n", prLink.Get().WebURL)
		return nil
	}

	userRepoRef := gitproviders.NewUserRepositoryRef(github.DefaultDomain, owner, repoName)
	prLink, err := gitProvider.CreatePullRequestToUserRepo(userRepoRef, info.Spec.Branch, appHash, files, utils.GetCommitMessage(), fmt.Sprintf("wego add %s", info.Name), fmt.Sprintf("Added yamls for %s", info.Name))
	if err != nil {
		return fmt.Errorf("unable to create pull request: %w", err)
	}
	a.Logger.Println("Pull Request created: %s\n", prLink.Get().WebURL)
	return nil
}

func getAppResourceInfo(app wego.Application, clusterName string) *AppResourceInfo {
	return &AppResourceInfo{
		Application: app,
		clusterName: clusterName,
		targetName:  clusterName,
	}
}

func (a *AppResourceInfo) configMode() ConfigMode {
	if strings.ToUpper(a.Spec.ConfigURL) == string(ConfigTypeNone) {
		return ConfigModeClusterOnly
	}

	if a.Spec.ConfigURL == string(ConfigTypeUserRepo) || a.Spec.ConfigURL == a.Spec.URL {
		return ConfigModeUserRepo
	}

	return ConfigModeExternalRepo
}

func (a *AppResourceInfo) automationRoot() string {
	root := "."

	if a.configMode() == ConfigModeUserRepo {
		root = ".wego"
	}

	return root
}

func (a *AppResourceInfo) appYamlPath() string {
	return filepath.Join(a.appYamlDir(), "app.yaml")
}

func (a *AppResourceInfo) appYamlDir() string {
	return filepath.Join(a.automationRoot(), "apps", a.Name)
}

func (a *AppResourceInfo) appAutomationSourcePath() string {
	return filepath.Join(a.appAutomationDir(), fmt.Sprintf("%s-gitops-source.yaml", a.Name))
}

func (a *AppResourceInfo) appAutomationDeployPath() string {
	return filepath.Join(a.appAutomationDir(), fmt.Sprintf("%s-gitops-deploy.yaml", a.Name))
}

func (a *AppResourceInfo) appAutomationDir() string {
	return filepath.Join(a.automationRoot(), "targets", a.clusterName, a.Name)
}

func (a *AppResourceInfo) appSourceName() string {
	return a.Name
}

func (a *AppResourceInfo) appDeployName() string {
	return a.Name
}

func (a *AppResourceInfo) appResourceName() string {
	return a.Name
}

type GeneratedSecretName string

func (s GeneratedSecretName) String() string {
	return string(s)
}

func (a *AppResourceInfo) appSecretName(repoURL string) GeneratedSecretName {
	return CreateAppSecretName(a.clusterName, repoURL)
}

func CreateAppSecretName(targetName string, repoURL string) GeneratedSecretName {
	repoName := utils.UrlToRepoName(repoURL)
	repoName = strings.ReplaceAll(repoName, "_", "-")
	return GeneratedSecretName(fmt.Sprintf("wego-%s-%s", targetName, repoName))
}

func (a *AppResourceInfo) automationAppsDirKustomizationName() string {
	return fmt.Sprintf("%s-apps-dir", a.Name)
}

func (a *AppResourceInfo) automationTargetDirKustomizationName() string {
	return fmt.Sprintf("%s-%s", a.targetName, a.Name)
}

func (a *AppResourceInfo) sourceKind() ResourceKind {
	result := ResourceKindGitRepository

	if a.Spec.SourceType == "helm" {
		result = ResourceKindHelmRepository
	}

	return result
}

func (a *AppResourceInfo) deployKind() ResourceKind {
	result := ResourceKindKustomization

	if a.Spec.DeploymentType == "helm" {
		result = ResourceKindHelmRelease
	}

	return result
}

func (a *AppResourceInfo) clusterResources() []ResourceRef {
	resources := []ResourceRef{}

	// Application GOAT, common to all three modes
	appPath := a.appYamlPath()
	automationSourcePath := a.appAutomationSourcePath()
	automationDeployPath := a.appAutomationDeployPath()

	if a.configMode() == ConfigModeClusterOnly {
		appPath = ""
		automationSourcePath = ""
		automationDeployPath = ""
	}

	resources = append(
		resources,
		ResourceRef{
			kind:           a.sourceKind(),
			name:           a.appSourceName(),
			repositoryPath: automationSourcePath},
		ResourceRef{
			kind:           a.deployKind(),
			name:           a.appDeployName(),
			repositoryPath: automationDeployPath},
		ResourceRef{
			kind:           ResourceKindApplication,
			name:           a.appResourceName(),
			repositoryPath: appPath})

	// Secret for deploy key associated with app repository;
	// common to all three modes when not using upstream Helm repository
	if a.sourceKind() == ResourceKindGitRepository {
		resources = append(
			resources,
			ResourceRef{
				kind: ResourceKindSecret,
				name: a.appSecretName(a.Spec.URL).String()})
	}

	if strings.ToUpper(a.Spec.ConfigURL) == string(ConfigTypeNone) {
		// Only app resources present in cluster; no resources to manage config
		return resources
	}

	// App dir and target dir resources are common to app and external repo modes
	resources = append(
		resources,
		// Kustomization for .wego/apps/<app-name> directory
		ResourceRef{
			kind: ResourceKindKustomization,
			name: a.automationAppsDirKustomizationName()},
		// Kustomization for .wego/targets/<cluster-name>/<app-name> directory
		ResourceRef{
			kind: ResourceKindKustomization,
			name: a.automationTargetDirKustomizationName()})

	// External repo adds a secret and source for the external repo
	if a.Spec.ConfigURL != string(ConfigTypeUserRepo) && a.Spec.ConfigURL != a.Spec.URL {
		// Config stored in external repo
		resources = append(
			resources,
			// Secret for deploy key associated with config repository
			ResourceRef{
				kind: ResourceKindSecret,
				name: a.appSecretName(a.Spec.ConfigURL).String()},
			// Source for config repository
			ResourceRef{
				kind: ResourceKindGitRepository,
				name: generateResourceName(a.Spec.ConfigURL)})
	}

	return resources
}

func (a *AppResourceInfo) clusterResourcePaths() []string {
	if a.configMode() == ConfigModeClusterOnly {
		return []string{}
	}

	return []string{a.appYamlPath(), a.appAutomationSourcePath(), a.appAutomationDeployPath()}
}

func (info *AppResourceInfo) getAppHash() (string, error) {

	var appHash string
	var err error

	var getHash = func(inputs ...string) (string, error) {
		h := md5.New()
		final := ""
		for _, input := range inputs {
			final += input
		}
		_, err := h.Write([]byte(final))
		if err != nil {
			return "", fmt.Errorf("error generating app hash %s", err)
		}
		return hex.EncodeToString(h.Sum(nil)), nil
	}

	if info.Spec.DeploymentType == wego.DeploymentTypeHelm {
		appHash, err = getHash(info.Spec.URL, info.Name, info.Spec.Branch)
		if err != nil {
			return "", err
		}
	} else {
		appHash, err = getHash(info.Spec.URL, info.Spec.Path, info.Spec.Branch)
		if err != nil {
			return "", err
		}
	}
	return "wego-" + appHash, nil

}

// NOTE: ready to save the targets automation in phase 2
// func (a *App) writeTargetGoats(basePath string, name string, manifests ...[]byte) error {
//  goatPath := filepath.Join(basePath, "targets", fmt.Sprintf("%s-gitops-runtime.yaml", name))

//  goat := bytes.Join(manifests, []byte(""))
//  return a.Git.Write(goatPath, goat)
// }

// Remove some problematic fields before saving the yaml files.
// K8s/reconcilers will populate these fields after creation.
// https://github.com/fluxcd/flux2/blob/0ae39d5a0a5220c177b29e71fc8824babd1e0d7c/cmd/flux/export.go#L111
func sanitizeK8sYaml(data []byte) []byte {
	out := []byte("---\n")
	data = bytes.Replace(data, []byte("  creationTimestamp: null\n"), []byte(""), 1)
	data = bytes.Replace(data, []byte("status: {}\n"), []byte(""), 1)
	return append(out, data...)
}

func sanitizeWegoDirectory(manifest []byte) []byte {
	return bytes.ReplaceAll(manifest, []byte("path: ./wego"), []byte("path: .wego"))
}

func resourceKindToGVR(resourceKind ResourceKind) schema.GroupVersionResource {
	switch resourceKind {
	case ResourceKindApplication:
		return kube.GVRApp
	case ResourceKindSecret:
		return kube.GVRSecret
	case ResourceKindGitRepository:
		return kube.GVRGitRepository
	case ResourceKindHelmRepository:
		return kube.GVRHelmRepository
	case ResourceKindHelmRelease:
		return kube.GVRHelmRelease
	default:
		return kube.GVRKustomization
	}
}<|MERGE_RESOLUTION|>--- conflicted
+++ resolved
@@ -197,13 +197,8 @@
 			return fmt.Errorf("error selecting auth method for external config repo: %w", err)
 		}
 		// Overriding the internal git service
-<<<<<<< HEAD
-		a.git = gitClient
+		a.Git = gitClient
 		return a.addAppWithConfigInExternalRepo(ctx, info, params, gitProvider, secretRef, appHash)
-=======
-		a.Git = gitClient
-		return a.addAppWithConfigInExternalRepo(info, params, gitProvider, secretRef, appHash)
->>>>>>> 8b4fc135
 	}
 }
 
@@ -366,13 +361,8 @@
 		}
 	}
 
-<<<<<<< HEAD
-	a.logger.Actionf("Applying manifests to the cluster")
+	a.Logger.Actionf("Applying manifests to the cluster")
 	if err := a.applyToCluster(info, params.DryRun, source, appDirGoat, targetDirGoat); err != nil {
-=======
-	a.Logger.Actionf("Applying manifests to the cluster")
-	if err := a.applyToCluster(info, params.DryRun, source, appWegoGoat); err != nil {
->>>>>>> 8b4fc135
 		return fmt.Errorf("could not apply manifests to the cluster: %w", err)
 	}
 
@@ -427,13 +417,8 @@
 		}
 	}
 
-<<<<<<< HEAD
-	a.logger.Actionf("Applying manifests to the cluster")
+	a.Logger.Actionf("Applying manifests to the cluster")
 	if err := a.applyToCluster(info, params.DryRun, targetSource, targetGoat, appDirGoat); err != nil {
-=======
-	a.Logger.Actionf("Applying manifests to the cluster")
-	if err := a.applyToCluster(info, params.DryRun, targetSource, targetGoats); err != nil {
->>>>>>> 8b4fc135
 		return fmt.Errorf("could not apply manifests to the cluster: %w", err)
 	}
 
@@ -464,13 +449,8 @@
 	return sourceManifest, appGoatManifest, appManifest, nil
 }
 
-<<<<<<< HEAD
 func (a *App) generateAppWegoManifests(info *AppResourceInfo) ([]byte, []byte, error) {
-	appsDirManifest, err := a.flux.CreateKustomization(
-=======
-func (a *App) generateAppWegoManifests(info *AppResourceInfo) ([]byte, error) {
 	appsDirManifest, err := a.Flux.CreateKustomization(
->>>>>>> 8b4fc135
 		info.automationAppsDirKustomizationName(),
 		info.Name,
 		info.appYamlDir(),
@@ -499,11 +479,7 @@
 		return nil, nil, nil, fmt.Errorf("could not generate target source manifests: %w", err)
 	}
 
-<<<<<<< HEAD
-	appDirGoat, err := a.flux.CreateKustomization(
-=======
-	appGoat, err := a.Flux.CreateKustomization(
->>>>>>> 8b4fc135
+	appDirGoat, err := a.Flux.CreateKustomization(
 		info.automationAppsDirKustomizationName(),
 		repoName,
 		info.appYamlDir(),
@@ -612,13 +588,8 @@
 			return "", fmt.Errorf("error uploading deploy key: %w", err)
 		}
 
-<<<<<<< HEAD
-		if err := a.kube.Apply(ctx, secret, info.Namespace); err != nil {
+		if err := a.Kube.Apply(ctx, secret, info.Namespace); err != nil {
 			return "", fmt.Errorf("could not apply secret manifest:  %w", err)
-=======
-		if out, err := a.Kube.Apply(secret, info.Namespace); err != nil {
-			return "", fmt.Errorf("could not apply secret manifest: %s: %w", string(out), err)
->>>>>>> 8b4fc135
 		}
 	}
 
@@ -668,13 +639,8 @@
 	}
 
 	for _, manifest := range manifests {
-<<<<<<< HEAD
-		if err := a.kube.Apply(context.Background(), manifest, info.Namespace); err != nil {
+		if err := a.Kube.Apply(context.Background(), manifest, info.Namespace); err != nil {
 			return fmt.Errorf("could not apply manifest: %w", err)
-=======
-		if out, err := a.Kube.Apply(manifest, info.Namespace); err != nil {
-			return fmt.Errorf("could not apply manifest: %s: %w", string(out), err)
->>>>>>> 8b4fc135
 		}
 	}
 
