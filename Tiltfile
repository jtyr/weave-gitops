load('ext://restart_process', 'docker_build_with_restart')

local_resource(
<<<<<<< HEAD
    'gitops-bin',
    'GOOS=linux GOARCH=amd64 make bin',
=======
    'gitops-server',
    'GOOS=linux GOARCH=amd64 make gitops-server',
>>>>>>> b7f24ca6
    deps=[
        './cmd',
        './pkg',
        './core',
        './charts',
    ]
)

docker_build_with_restart(
    'localhost:5001/weaveworks/wego-app',
    '.',
    only=[
        './bin',
        'localhost.pem',
        'localhost-key.pem',
    ],
    dockerfile="dev.dockerfile",
    entrypoint='/app/build/gitops-server --tls-cert-file=build/localhost.pem --tls-private-key-file=build/localhost-key.pem',
    live_update=[
        sync('./bin', '/app/build'),
    ],
)

def helmfiles(chart, values):
	watch_file(chart)
	watch_file(values)
	return local('./tools/bin/helm template {c} -f {v}'.format(c=chart, v=values))

k8s_yaml(helmfiles('./charts/weave-gitops', './tools/helm-values-dev.yaml'))

k8s_resource('wego-app', port_forwards='9001', resource_deps=['gitops-server'], links=['https://localhost:9001'])<|MERGE_RESOLUTION|>--- conflicted
+++ resolved
@@ -1,13 +1,8 @@
 load('ext://restart_process', 'docker_build_with_restart')
 
 local_resource(
-<<<<<<< HEAD
-    'gitops-bin',
-    'GOOS=linux GOARCH=amd64 make bin',
-=======
     'gitops-server',
     'GOOS=linux GOARCH=amd64 make gitops-server',
->>>>>>> b7f24ca6
     deps=[
         './cmd',
         './pkg',
