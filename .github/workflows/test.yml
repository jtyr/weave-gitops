on:
  push:
    branches:
      - main
  pull_request:
  workflow_dispatch:

name: run tests
jobs:
  lint:
    runs-on: ubuntu-latest
    steps:
    - name: Install Go
      uses: actions/setup-go@v2
      with:
        go-version: 1.16.x
    - name: Checkout code
      uses: actions/checkout@v2
    - name: Cache node modules
      uses: actions/cache@v2
      env:
        cache-name: cache-node-modules
      with:
        # npm cache files are stored in `~/.npm` on Linux/macOS
        path: ~/.npm
        key: ${{ runner.os }}-build-${{ env.cache-name }}-${{ hashFiles('**/package-lock.json') }}
        restore-keys: |
          ${{ runner.os }}-build-${{ env.cache-name }}-
          ${{ runner.os }}-build-
          ${{ runner.os }}-
    - name: Use Node.js ${{ matrix.node-version }}
      uses: actions/setup-node@v1
      with:
        node-version: 14.x
    - name: Install UI Deps
      run: npm ci
    - name: Fake Install flux
      run: mkdir -p pkg/flux/bin && touch pkg/flux/bin/flux
    - name: Build UI Assets
      run: make cmd/wego/ui/run/dist/index.html
    - name: Check Format
      run: make check-format
    - name: Run linters
      uses: golangci/golangci-lint-action@v2
      with:
        version: v1.29
        args: --timeout=600s
        skip-go-installation: true

  build:
    runs-on: ubuntu-latest
    steps:
    - name: Install Go
      uses: actions/setup-go@v2
      with:
        go-version: 1.16.x
    - name: Checkout code
      uses: actions/checkout@v2
    - name: Clean
      run: make clean
    - name: build
      run: make wego
    - name: Store wego binaries
      uses: actions/upload-artifact@v2
      with:
          name: wego-binaries
          path: bin
          retention-days: 1

  test:
    runs-on: ubuntu-latest
    steps:
    - name: Install lcov
      run:  sudo apt-get install -y lcov
    - name: Install Go
      uses: actions/setup-go@v2
      with:
        go-version: 1.16.x
    - name: Checkout code
      uses: actions/checkout@v2
    - name: Install UI Deps
      run: npm ci
    # - name: NPM Audit
    #   run: npm audit
    - name: Build UI Assets
      run: make cmd/wego/ui/run/dist/main.js
    - name: Set up kubebuilder
      uses: fluxcd/pkg/actions/kubebuilder@main
    - name: Set up flux dir but let dependencies install flux
      run: mkdir -p pkg/flux/bin && tools/download-deps.sh $PWD/tools/dependencies.toml
    - name: Unit Tests with Coverage
      run: make coverage/merged.lcov
      env:
        KUBEBUILDER_ASSETS: ${{ github.workspace }}/kubebuilder/bin
    - name: Coveralls
      uses: coverallsapp/github-action@v1.1.2
      with:
          github-token: ${{ secrets.github_token }}
          path-to-lcov: merged.lcov
  smoke-tests:
    runs-on: ubuntu-latest
    needs: build
    timeout-minutes: 60
    steps:
    - name: Install Go
      uses: actions/setup-go@v2
      with:
        go-version: 1.16.3
    - name: Checkout code
      uses: actions/checkout@v2
    - name: Setup Kubernetes
      uses: engineerd/setup-kind@v0.5.0
      with:
        name: "${{ format('katc-{0}', github.run_id) }}"
        version: "v0.11.0"
        image: kindest/node:v1.20.7
        config: "./test/acceptance/test/configs/kind-config.yaml"
    - name: Kind-check
      run: |
       kubectl get pods -A
    - name: Download wego binaries
      uses: actions/download-artifact@v2
      with:
        name: wego-binaries
        path: bin
    - name: Change bin permissions
      run: |
        chmod +x bin/wego
        ls -la bin
    - name: Download dependecies
      run: |
        make dependencies
    - name: Set up ssh agent
      uses: webfactory/ssh-agent@v0.5.2
      with:
        ssh-private-key: ${{ secrets.WEAVE_GITOPS_TEST_WEAVEWORKS_WEAVE_GITOPS_BOT_SSH_KEY }}
    - name: Configure git settings
      run: |
        git config --global init.defaultBranch main
        git config --global user.email "weave-test-user@example.com"
        git config --global user.name "Testy McTestFace"
        git config --global url.ssh://git@github.com/.insteadOf https://github.com/
    - name: Run smoke tests from acceptance suite
      env:
        GITHUB_ORG: weaveworks-gitops-test
        GITHUB_TOKEN: "${{ secrets.WEAVE_GITOPS_TEST_WEAVEWORKS_WEAVE_GITOPS_BOT_TOKEN }}"
        GITHUB_KEY: "${{ secrets.WEAVE_GITOPS_TEST_WEAVEWORKS_WEAVE_GITOPS_BOT_SSH_KEY }}"
      run: |
        export WEGO_BIN_PATH=$(pwd)/bin/wego
        export CLUSTER_PROVIDER=kind
        export DELETE_WEGO_RUNTIME_ON_EACH_TEST=true
        go get github.com/onsi/ginkgo/ginkgo
        go get github.com/onsi/gomega
<<<<<<< HEAD
        ginkgo --focus=SmokeTest --randomizeSuites -nodes=3 --stream --reportFile=$(pwd)/test-results/smoke-test-results.xml -v ./test/acceptance/test/...

=======
        ginkgo --focus=SmokeTest --randomizeSuites --reportFile=$(pwd)/test-results/smoke-test-results.xml -v ./test/acceptance/test/...
>>>>>>> 6b1ccd37
  acceptance-tests:
    runs-on: ubuntu-latest
    needs: [lint, build, test]
    timeout-minutes: 90
    steps:
    - name: Install Go
      uses: actions/setup-go@v2
      with:
        go-version: 1.16.x
    - name: Checkout code
      uses: actions/checkout@v2
    - name: Setup Kubernetes
      uses: engineerd/setup-kind@v0.5.0
      with:
        name: "${{ format('katc-{0}', github.run_id) }}"
        version: "v0.11.0"
        image: kindest/node:v1.20.7
        config: "./test/acceptance/test/configs/kind-config.yaml"
    - name: Kind-check
      run: |
       kubectl get pods -A
    - name: Download wego binaries
      uses: actions/download-artifact@v2
      with:
        name: wego-binaries
        path: bin
    - name: Change bin permissions
      run: |
        chmod +x bin/wego
        ls -la bin
    - name: Download dependecies
      run: |
        make dependencies
    - name: Set up ssh agent
      uses: webfactory/ssh-agent@v0.5.2
      with:
        ssh-private-key: ${{ secrets.WEAVE_GITOPS_TEST_WEAVEWORKS_WEAVE_GITOPS_BOT_SSH_KEY }}
    - name: Configure git settings
      run: |
        git config --global init.defaultBranch main
        git config --global user.email "weave-test-user@example.com"
        git config --global user.name "Testy McTestFace"
        git config --global url.ssh://git@github.com/.insteadOf https://github.com/
    - name: Run Full Acceptance Suite
      env:
        GITHUB_ORG: weaveworks-gitops-test
        GITHUB_TOKEN: "${{ secrets.WEAVE_GITOPS_TEST_WEAVEWORKS_WEAVE_GITOPS_BOT_TOKEN }}"
        GITHUB_KEY: "${{ secrets.WEAVE_GITOPS_TEST_WEAVEWORKS_WEAVE_GITOPS_BOT_SSH_KEY }}"
      run: |
        export PATH=${PATH}:`go env GOPATH`/bin
        export WEGO_BIN_PATH=$(pwd)/bin/wego
        export CLUSTER_PROVIDER=kind
        go get github.com/onsi/ginkgo/ginkgo
        go get github.com/onsi/gomega/...
        ginkgo --randomizeSuites -skip="SmokeTest" -nodes=3 --stream --reportFile=$(pwd)/test-results/smoke-test-results.xml -v ./test/acceptance/test/...<|MERGE_RESOLUTION|>--- conflicted
+++ resolved
@@ -151,12 +151,7 @@
         export DELETE_WEGO_RUNTIME_ON_EACH_TEST=true
         go get github.com/onsi/ginkgo/ginkgo
         go get github.com/onsi/gomega
-<<<<<<< HEAD
         ginkgo --focus=SmokeTest --randomizeSuites -nodes=3 --stream --reportFile=$(pwd)/test-results/smoke-test-results.xml -v ./test/acceptance/test/...
-
-=======
-        ginkgo --focus=SmokeTest --randomizeSuites --reportFile=$(pwd)/test-results/smoke-test-results.xml -v ./test/acceptance/test/...
->>>>>>> 6b1ccd37
   acceptance-tests:
     runs-on: ubuntu-latest
     needs: [lint, build, test]
