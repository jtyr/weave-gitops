/**
* All tests related to 'gitops add' will go into this file
 */

package acceptance

import (
	"fmt"
	"github.com/onsi/gomega/gbytes"
	"os"
	"os/exec"
	"regexp"
	"strconv"
	"time"

	. "github.com/onsi/ginkgo"
	. "github.com/onsi/gomega"
	"github.com/onsi/gomega/gexec"
	cltr "github.com/weaveworks/weave-gitops/test/acceptance/test/cluster"
)

var contextDirectory []byte

var _ = Describe("Weave GitOps App Add Tests2", func() {
	deleteWegoRuntime := false
	if os.Getenv("DELETE_WEGO_RUNTIME_ON_EACH_TEST") == "true" {
		deleteWegoRuntime = true
	}

	// Variables when running locally
	var cluster cltr.Cluster2
	var namespace string
	var clusterID []byte

	// Variables when running on CI
	//var clusterName string

	BeforeEach(func() {
		namespace = WEGO_DEFAULT_NAMESPACE

		if os.Getenv(CI) == "" {
			var err error
			clusterID, cluster, err = cltr.FindCreatedClusterAndAssignItToSomeRecord(contextDirectory)
			Expect(err).NotTo(HaveOccurred())
			fmt.Println("KubeConfigPath", cluster.KubeConfigPath)
		} else {
			By("Given I have a brand new cluster", func() {

				cluster = cltr.Cluster2{}

				var err error
				_, err = ResetOrCreateCluster(namespace, deleteWegoRuntime, cluster.KubeConfigPath)
				Expect(err).ShouldNot(HaveOccurred())

				cluster.Context = getClusterName()
			})
		}

		By("And I have a gitops binary installed on my local machine", func() {
			Expect(FileExists(WEGO_BIN_PATH)).To(BeTrue())
		})
	})

<<<<<<< HEAD
	AfterEach(func() {
		if os.Getenv(CI) == "" {
			err := cltr.UpdateClusterToDeleted(contextDirectory, clusterID, cluster)
			Expect(err).NotTo(HaveOccurred())
			cluster.CleanUp()
			err = cltr.RequestClusterCreation(contextDirectory)
			Expect(err).NotTo(HaveOccurred())
		}
	})

	It("Verify that wego cannot work without wego components installed and with both url and directory provided", func() {
=======
	It("Verify that gitops cannot work without gitops components installed OR with both url and directory provided", func() {
>>>>>>> 3d359daa
		var repoAbsolutePath string
		var errOutput string
		var exitCode int
		private := true
		tip := generateTestInputs()
		appRepoRemoteURL := "ssh://git@github.com/" + GITHUB_ORG + "/" + tip.appRepoName + ".git"

		addCommand1 := "app add . --auto-merge=true"
		addCommand2 := "app add . --url=" + appRepoRemoteURL + " --auto-merge=true"

		defer deleteRepo(tip.appRepoName)

		By("And application repo does not already exist", func() {
			deleteRepo(tip.appRepoName)
		})

		By("And application workload is not already deployed to cluster", func() {
			deleteWorkload(tip.workloadName, tip.workloadNamespace, cluster.KubeConfigPath)
		})

		By("When I create a private repo with my app workload", func() {
			repoAbsolutePath = initAndCreateEmptyRepo(tip.appRepoName, private)
			gitAddCommitPush(repoAbsolutePath, tip.appManifestFilePath)
		})

<<<<<<< HEAD
		By("And WeGO runtime is not installed", func() {
			uninstallWegoRuntime(namespace, cluster.KubeConfigPath)
=======
		By("And Gitops runtime is not installed", func() {
			uninstallWegoRuntime(WEGO_DEFAULT_NAMESPACE)
>>>>>>> 3d359daa
		})

		By("And I run gitops add command", func() {
			command := exec.Command("sh", "-c", fmt.Sprintf("cd %s && %s %s", repoAbsolutePath, WEGO_BIN_PATH, addCommand1))
			session, err := gexec.Start(command, GinkgoWriter, GinkgoWriter)
			Expect(err).ShouldNot(HaveOccurred())
			Eventually(session).Should(gexec.Exit())
			exitCode = session.Wait().ExitCode()
		})

		By("Then I should see relevant message in the console", func() {
			// Should  be a failure
			Eventually(exitCode).ShouldNot(Equal(0))
		})

		By("When I run add command with both directory path and url specified", func() {
			_, errOutput = runWegoAddCommandWithOutput(repoAbsolutePath, addCommand2, namespace, cluster.KubeConfigPath)
		})

		By("Then I should see an error", func() {
			Expect(errOutput).To(ContainSubstring("you should choose either --url or the app directory"))
		})
	})

	It("Verify that gitops does not modify the cluster when run with --dry-run flag", func() {
		var repoAbsolutePath string
		var addCommandOutput string
		private := true
		tip := generateTestInputs()
		branchName := "test-branch-01"
		appRepoRemoteURL := "ssh://git@github.com/" + GITHUB_ORG + "/" + tip.appRepoName + ".git"
		appName := tip.appRepoName
		appType := "Kustomization"

		addCommand := "app add --url=" + appRepoRemoteURL + " --branch=" + branchName + " --dry-run" + " --auto-merge=true"

		defer deleteRepo(tip.appRepoName)

		By("And application repo does not already exist", func() {
			deleteRepo(tip.appRepoName)
		})

		By("When I create a private repo with my app workload", func() {
			repoAbsolutePath = initAndCreateEmptyRepo(tip.appRepoName, private)
			gitAddCommitPush(repoAbsolutePath, tip.appManifestFilePath)
		})

<<<<<<< HEAD
		By("And I install wego to my active cluster", func() {
			installAndVerifyWego(namespace, cluster.KubeConfigPath)
=======
		By("And I install gitops to my active cluster", func() {
			installAndVerifyWego(WEGO_DEFAULT_NAMESPACE)
>>>>>>> 3d359daa
		})

		By("And I create a new branch", func() {
			createGitRepoBranch(repoAbsolutePath, branchName)
		})

<<<<<<< HEAD
		By("And I run 'wego app add dry-run' command", func() {
			addCommandOutput, _ = runWegoAddCommandWithOutput(repoAbsolutePath, addCommand, namespace, cluster.KubeConfigPath)
=======
		By("And I run 'gitops app add dry-run' command", func() {
			addCommandOutput, _ = runWegoAddCommandWithOutput(repoAbsolutePath, addCommand, WEGO_DEFAULT_NAMESPACE)
>>>>>>> 3d359daa
		})

		By("Then I should see dry-run output with summary: name, url, path, branch and type", func() {
			Eventually(addCommandOutput).Should(MatchRegexp(`Name: ` + appName))
			Eventually(addCommandOutput).Should(MatchRegexp(`URL: ` + appRepoRemoteURL))
			Eventually(addCommandOutput).Should(MatchRegexp(`Path: ./`))
			Eventually(addCommandOutput).Should(MatchRegexp(`Branch: ` + branchName))
			Eventually(addCommandOutput).Should(MatchRegexp(`Type: kustomize`))

			Eventually(addCommandOutput).Should(MatchRegexp(`✚ Generating Source manifest`))
			Eventually(addCommandOutput).Should(MatchRegexp(`✚ Generating GitOps automation manifests`))
			Eventually(addCommandOutput).Should(MatchRegexp(`✚ Generating Application spec manifest`))
			Eventually(addCommandOutput).Should(MatchRegexp(`► Applying manifests to the cluster`))

			Eventually(addCommandOutput).Should(MatchRegexp(
				`apiVersion:.*\nkind: GitRepository\nmetadata:\n\s*name: ` + appName + `\n\s*namespace: ` + namespace + `[a-z0-9:\n\s*]+branch: ` + branchName + `[a-zA-Z0-9:\n\s*-]+url: ` + appRepoRemoteURL))

			Eventually(addCommandOutput).Should(MatchRegexp(
				`apiVersion:.*\nkind: ` + appType + `\nmetadata:\n\s*name: ` + appName + `-apps-dir\n\s*namespace: ` + namespace))
		})

		By("And I should not see any workload deployed to the cluster", func() {
			verifyWegoAddCommandWithDryRun(tip.appRepoName, namespace, cluster.KubeConfigPath)
		})
	})

	It("Verify that gitops can deploy an app after it is setup with an empty repo initially", func() {
		var repoAbsolutePath string
		private := true
		tip := generateTestInputs()
		appName := tip.appRepoName

		addCommand := "app add . --auto-merge=true"

		defer deleteRepo(tip.appRepoName)
		defer deleteWorkload(tip.workloadName, tip.workloadNamespace, "")

		By("And application repo does not already exist", func() {
			deleteRepo(tip.appRepoName)
		})

		By("And application workload is not already deployed to cluster", func() {
			deleteWorkload(tip.workloadName, tip.workloadNamespace, "")
		})

		By("When I create an empty private repo", func() {
			repoAbsolutePath = initAndCreateEmptyRepo(tip.appRepoName, private)
		})

<<<<<<< HEAD
		By("And I install wego to my active cluster", func() {
			installAndVerifyWego(WEGO_DEFAULT_NAMESPACE, cluster.KubeConfigPath)
=======
		By("And I install gitops to my active cluster", func() {
			installAndVerifyWego(WEGO_DEFAULT_NAMESPACE)
>>>>>>> 3d359daa
		})

		By("And I have my default ssh key on path "+DEFAULT_SSH_KEY_PATH, func() {
			setupSSHKey(DEFAULT_SSH_KEY_PATH)
		})

<<<<<<< HEAD
		By("And I run wego add command", func() {
			runWegoAddCommand(repoAbsolutePath, addCommand, WEGO_DEFAULT_NAMESPACE, cluster.KubeConfigPath)
		})

		By("Then I should see wego add command linked the repo to the cluster", func() {
			verifyWegoAddCommand(appName, WEGO_DEFAULT_NAMESPACE, cluster.KubeConfigPath)
=======
		By("And I run gitops add command", func() {
			runWegoAddCommand(repoAbsolutePath, addCommand, WEGO_DEFAULT_NAMESPACE)
		})

		By("Then I should see gitops add command linked the repo to the cluster", func() {
			verifyWegoAddCommand(appName, WEGO_DEFAULT_NAMESPACE)
>>>>>>> 3d359daa
		})

		By("And I git add-commit-push app workload to repo", func() {
			gitAddCommitPush(repoAbsolutePath, tip.appManifestFilePath)
		})

		By("And I should see workload is deployed to the cluster", func() {
			verifyWorkloadIsDeployed(tip.workloadName, tip.workloadNamespace, cluster.KubeConfigPath)
		})

		By("And repos created have private visibility", func() {
			Expect(getRepoVisibility(GITHUB_ORG, tip.appRepoName)).Should(ContainSubstring("true"))
		})
	})

	It("Verify that gitops can deploy app when user specifies branch, namespace, url, deployment-type", func() {
		var repoAbsolutePath string
		private := true
		DEFAULT_SSH_KEY_PATH := "~/.ssh/id_rsa"
		tip := generateTestInputs()
		branchName := "test-branch-02"
		wegoNamespace := "my-space"
		appName := tip.appRepoName
		appRepoRemoteURL := "ssh://git@github.com/" + GITHUB_ORG + "/" + appName + ".git"

		addCommand := "app add --url=" + appRepoRemoteURL + " --branch=" + branchName + " --namespace=" + wegoNamespace + " --deployment-type=kustomize --app-config-url=NONE"

		defer deleteRepo(tip.appRepoName)
		defer deleteWorkload(tip.workloadName, tip.workloadNamespace, "")
		defer uninstallWegoRuntime(wegoNamespace, "")

		By("And application repo does not already exist", func() {
			deleteRepo(tip.appRepoName)
		})

		By("And application workload is not already deployed to cluster", func() {
			deleteWorkload(tip.workloadName, tip.workloadNamespace, "")
		})

		By("And namespace: "+wegoNamespace+" doesn't exist", func() {
			uninstallWegoRuntime(wegoNamespace, "")
		})

		By("When I create a private repo with my app workload", func() {
			repoAbsolutePath = initAndCreateEmptyRepo(tip.appRepoName, private)
			gitAddCommitPush(repoAbsolutePath, tip.appManifestFilePath)
		})

<<<<<<< HEAD
		By("And I install wego under my namespace: "+wegoNamespace, func() {
			installAndVerifyWego(wegoNamespace, cluster.KubeConfigPath)
=======
		By("And I install gitops under my namespace: "+wegoNamespace, func() {
			installAndVerifyWego(wegoNamespace)
>>>>>>> 3d359daa
		})

		By("And I have my default ssh key on path "+DEFAULT_SSH_KEY_PATH, func() {
			setupSSHKey(DEFAULT_SSH_KEY_PATH)
		})

		By("And I create a new branch", func() {
			createGitRepoBranch(repoAbsolutePath, branchName)
		})

<<<<<<< HEAD
		By("And I run wego add command with specified branch, namespace, url, deployment-type", func() {
			runWegoAddCommand(repoAbsolutePath, addCommand, wegoNamespace, cluster.KubeConfigPath)
=======
		By("And I run gitops add command with specified branch, namespace, url, deployment-type", func() {
			runWegoAddCommand(repoAbsolutePath, addCommand, wegoNamespace)
>>>>>>> 3d359daa
		})

		By("Then I should see my workload deployed to the cluster", func() {
			verifyWegoAddCommand(appName, wegoNamespace, cluster.KubeConfigPath)
			verifyWorkloadIsDeployed(tip.workloadName, tip.workloadNamespace, cluster.KubeConfigPath)
		})

		By("And my app is deployed under specified branch name", func() {
			branchOutput, _ := runCommandAndReturnStringOutput(fmt.Sprintf("kubectl get -n %s GitRepositories", wegoNamespace), cluster.KubeConfigPath)
			Eventually(branchOutput).Should(ContainSubstring(appName))
			Eventually(branchOutput).Should(ContainSubstring(branchName))
		})

		By("And I should not see gitops components in the remote git repo", func() {
			pullGitRepo(repoAbsolutePath)
			folderOutput, _ := runCommandAndReturnStringOutput(fmt.Sprintf("cd %s && ls -al", repoAbsolutePath), "")
			Expect(folderOutput).ShouldNot(ContainSubstring(".wego"))
			Expect(folderOutput).ShouldNot(ContainSubstring("apps"))
			Expect(folderOutput).ShouldNot(ContainSubstring("targets"))
		})
	})

	It("Verify that gitops can deploy an app with specified config-url and app-config-url set to <url>", func() {
		var repoAbsolutePath string
		var configRepoRemoteURL string
		private := true
		tip := generateTestInputs()
		appName := tip.appRepoName
		appConfigRepoName := "wego-config-repo-" + RandString(8)
		appRepoRemoteURL := "ssh://git@github.com/" + GITHUB_ORG + "/" + tip.appRepoName + ".git"
		configRepoRemoteURL = "ssh://git@github.com/" + GITHUB_ORG + "/" + appConfigRepoName + ".git"

		addCommand := "app add --url=" + appRepoRemoteURL + " --app-config-url=" + configRepoRemoteURL + " --auto-merge=true"

		defer deleteRepo(tip.appRepoName)
		defer deleteRepo(appConfigRepoName)
		defer deleteWorkload(tip.workloadName, tip.workloadNamespace, "")

		By("And application repo does not already exist", func() {
			deleteRepo(tip.appRepoName)
			deleteRepo(appConfigRepoName)
		})

		By("And application workload is not already deployed to cluster", func() {
			deleteWorkload(tip.workloadName, tip.workloadNamespace, "")
		})

		By("When I create a private repo for gitops app config", func() {
			appConfigRepoAbsPath := initAndCreateEmptyRepo(appConfigRepoName, private)
			gitAddCommitPush(appConfigRepoAbsPath, tip.appManifestFilePath)
		})

		By("When I create a private repo with my app workload", func() {
			repoAbsolutePath = initAndCreateEmptyRepo(tip.appRepoName, private)
			gitAddCommitPush(repoAbsolutePath, tip.appManifestFilePath)
		})

<<<<<<< HEAD
		By("And I install wego to my active cluster", func() {
			installAndVerifyWego(WEGO_DEFAULT_NAMESPACE, cluster.KubeConfigPath)
=======
		By("And I install gitops to my active cluster", func() {
			installAndVerifyWego(WEGO_DEFAULT_NAMESPACE)
>>>>>>> 3d359daa
		})

		By("And I have my default ssh key on path "+DEFAULT_SSH_KEY_PATH, func() {
			setupSSHKey(DEFAULT_SSH_KEY_PATH)
		})

<<<<<<< HEAD
		By("And I run wego add command with --url and --app-config-url params", func() {
			runWegoAddCommand(repoAbsolutePath+"/../", addCommand, WEGO_DEFAULT_NAMESPACE, cluster.KubeConfigPath)
=======
		By("And I run gitops add command with --url and --app-config-url params", func() {
			runWegoAddCommand(repoAbsolutePath+"/../", addCommand, WEGO_DEFAULT_NAMESPACE)
>>>>>>> 3d359daa
		})

		By("Then I should see my workload deployed to the cluster", func() {
			verifyWegoAddCommand(appName, WEGO_DEFAULT_NAMESPACE, cluster.KubeConfigPath)
			verifyWorkloadIsDeployed(tip.workloadName, tip.workloadNamespace, cluster.KubeConfigPath)
		})
	})

	It("Verify that gitops can deploy an app with specified config-url and app-config-url set to default", func() {
		var repoAbsolutePath string
		private := false
		tip := generateTestInputs()
		appName := tip.appRepoName
		appRepoRemoteURL := "ssh://git@github.com/" + GITHUB_ORG + "/" + tip.appRepoName + ".git"

		addCommand := "app add --url=" + appRepoRemoteURL + " --auto-merge=true"

		defer deleteRepo(tip.appRepoName)
		defer deleteWorkload(tip.workloadName, tip.workloadNamespace, "")

		By("And application repo does not already exist", func() {
			deleteRepo(tip.appRepoName)
		})

		By("And application workload is not already deployed to cluster", func() {
			deleteWorkload(tip.workloadName, tip.workloadNamespace, "")
		})

		By("When I create a private repo with my app workload", func() {
			repoAbsolutePath = initAndCreateEmptyRepo(tip.appRepoName, private)
			gitAddCommitPush(repoAbsolutePath, tip.appManifestFilePath)
		})

<<<<<<< HEAD
		By("And I install wego to my active cluster", func() {
			installAndVerifyWego(namespace, cluster.KubeConfigPath)
=======
		By("And I install gitops to my active cluster", func() {
			installAndVerifyWego(WEGO_DEFAULT_NAMESPACE)
>>>>>>> 3d359daa
		})

		By("And I have my default ssh key on path "+DEFAULT_SSH_KEY_PATH, func() {
			setupSSHKey(DEFAULT_SSH_KEY_PATH)
		})

<<<<<<< HEAD
		By("And I run wego add command with --url", func() {
			runWegoAddCommand(repoAbsolutePath+"/../", addCommand, namespace, cluster.KubeConfigPath)
=======
		By("And I run gitops add command with --url", func() {
			runWegoAddCommand(repoAbsolutePath+"/../", addCommand, WEGO_DEFAULT_NAMESPACE)
>>>>>>> 3d359daa
		})

		By("Then I should see my workload deployed to the cluster", func() {
			verifyWegoAddCommand(appName, namespace, cluster.KubeConfigPath)
			verifyWorkloadIsDeployed(tip.workloadName, tip.workloadNamespace, cluster.KubeConfigPath)
		})
	})

	It("Verify that gitops can deploy an app when provided with relative path: 'path/to/repo/dir'", func() {
		var repoAbsolutePath string
		private := true
		tip := generateTestInputs()
		appName := tip.appRepoName

		addCommand := "app add " + tip.appRepoName + "/" + " --auto-merge=true"

		defer deleteRepo(tip.appRepoName)
		defer deleteWorkload(tip.workloadName, tip.workloadNamespace, "")

		By("And application repo does not already exist", func() {
			deleteRepo(tip.appRepoName)
		})

		By("And application workload is not already deployed to cluster", func() {
			deleteWorkload(tip.workloadName, tip.workloadNamespace, "")
		})

		By("When I create a private repo with my app workload", func() {
			repoAbsolutePath = initAndCreateEmptyRepo(tip.appRepoName, private)
			gitAddCommitPush(repoAbsolutePath, tip.appManifestFilePath)
		})

<<<<<<< HEAD
		By("And I install wego to my active cluster", func() {
			installAndVerifyWego(namespace, cluster.KubeConfigPath)
=======
		By("And I install gitops to my active cluster", func() {
			installAndVerifyWego(WEGO_DEFAULT_NAMESPACE)
>>>>>>> 3d359daa
		})

		By("And I have my default ssh key on path "+DEFAULT_SSH_KEY_PATH, func() {
			setupSSHKey(DEFAULT_SSH_KEY_PATH)
		})

		By("And I run gitops add command from repo parent dir", func() {
			pathToRepoParentDir := repoAbsolutePath + "/../"
			runWegoAddCommand(pathToRepoParentDir, addCommand, namespace, cluster.KubeConfigPath)
		})

		By("Then I should see my workload deployed to the cluster", func() {
			verifyWegoAddCommand(appName, namespace, cluster.KubeConfigPath)
			verifyWorkloadIsDeployed(tip.workloadName, tip.workloadNamespace, cluster.KubeConfigPath)
		})

		By("And repos created have private visibility", func() {
			Expect(getRepoVisibility(GITHUB_ORG, tip.appRepoName)).Should(ContainSubstring("true"))
		})
	})

	It("Verify that gitops can deploy multiple workloads from a single app repo", func() {
		var repoAbsolutePath string
		tip1 := generateTestInputs()
		tip2 := generateTestInputs()
		appRepoName := "wego-test-app-" + RandString(8)
		appName := appRepoName

		addCommand := "app add . --name=" + appName + " --auto-merge=true"

		defer deleteRepo(appRepoName)
		defer deleteWorkload(tip1.workloadName, tip1.workloadNamespace, "")
		defer deleteWorkload(tip2.workloadName, tip2.workloadNamespace, "")

		By("And application repos do not already exist", func() {
			deleteRepo(appRepoName)
		})

		By("And application workload is not already deployed to cluster", func() {
			deleteWorkload(tip1.workloadName, tip1.workloadNamespace, "")
			deleteWorkload(tip2.workloadName, tip2.workloadNamespace, "")
		})

		By("When I create an empty private repo for app1", func() {
			repoAbsolutePath = initAndCreateEmptyRepo(appRepoName, true)
		})

		By("And I git add-commit-push for app with multiple workloads", func() {
			gitAddCommitPush(repoAbsolutePath, tip1.appManifestFilePath)
			gitAddCommitPush(repoAbsolutePath, tip2.appManifestFilePath)
		})

<<<<<<< HEAD
		By("And I install wego to my active cluster", func() {
			installAndVerifyWego(namespace, cluster.KubeConfigPath)
=======
		By("And I install gitops to my active cluster", func() {
			installAndVerifyWego(WEGO_DEFAULT_NAMESPACE)
>>>>>>> 3d359daa
		})

		By("And I have my default ssh key on path "+DEFAULT_SSH_KEY_PATH, func() {
			setupSSHKey(DEFAULT_SSH_KEY_PATH)
		})

<<<<<<< HEAD
		By("And I run wego add command for 1st app", func() {
			runWegoAddCommand(repoAbsolutePath, addCommand, namespace, cluster.KubeConfigPath)
		})

		By("Then I should see wego add command linked the repo  to the cluster", func() {
			verifyWegoAddCommand(appName, namespace, cluster.KubeConfigPath)
=======
		By("And I run gitops add command for 1st app", func() {
			runWegoAddCommand(repoAbsolutePath, addCommand, WEGO_DEFAULT_NAMESPACE)
		})

		By("Then I should see gitops add command linked the repo  to the cluster", func() {
			verifyWegoAddCommand(appName, WEGO_DEFAULT_NAMESPACE)
>>>>>>> 3d359daa
		})

		By("And I should see workload for app1 is deployed to the cluster", func() {
			verifyWorkloadIsDeployed(tip1.workloadName, tip1.workloadNamespace, cluster.KubeConfigPath)
			verifyWorkloadIsDeployed(tip2.workloadName, tip2.workloadNamespace, cluster.KubeConfigPath)
		})
	})

	It("Verify that gitops can add multiple apps dir to the cluster using single repo for gitops config", func() {
		var repoAbsolutePath string
		var configRepoRemoteURL string
		private := true
		tip1 := generateTestInputs()
		tip2 := generateTestInputs()
		readmeFilePath := "./data/README.md"
		appRepoName1 := "wego-test-app-" + RandString(8)
		appRepoName2 := "wego-test-app-" + RandString(8)
		appConfigRepoName := "wego-config-repo-" + RandString(8)
		configRepoRemoteURL = "ssh://git@github.com/" + GITHUB_ORG + "/" + appConfigRepoName + ".git"
		appName1 := appRepoName1
		appName2 := appRepoName2

		addCommand := "app add . --app-config-url=" + configRepoRemoteURL + " --auto-merge=true"

		defer deleteRepo(appRepoName1)
		defer deleteRepo(appRepoName2)
		defer deleteRepo(appConfigRepoName)
		defer deleteWorkload(tip1.workloadName, tip1.workloadNamespace, "")
		defer deleteWorkload(tip2.workloadName, tip2.workloadNamespace, "")

		By("And application repo does not already exist", func() {
			deleteRepo(appRepoName1)
			deleteRepo(appRepoName2)
			deleteRepo(appConfigRepoName)
		})

		By("And application workload is not already deployed to cluster", func() {
			deleteWorkload(tip1.workloadName, tip1.workloadNamespace, "")
			deleteWorkload(tip2.workloadName, tip2.workloadNamespace, "")
		})

<<<<<<< HEAD
		By("And I install wego to my active cluster", func() {
			installAndVerifyWego(namespace, cluster.KubeConfigPath)
=======
		By("And I install gitops to my active cluster", func() {
			installAndVerifyWego(WEGO_DEFAULT_NAMESPACE)
>>>>>>> 3d359daa
		})

		By("And I have my default ssh key on path "+DEFAULT_SSH_KEY_PATH, func() {
			setupSSHKey(DEFAULT_SSH_KEY_PATH)
		})

		By("When I create a private repo for gitops app config", func() {
			appConfigRepoAbsPath := initAndCreateEmptyRepo(appConfigRepoName, private)
			gitAddCommitPush(appConfigRepoAbsPath, readmeFilePath)
		})

		By("And I create a repo with my app1 workload and run the add the command on it", func() {
			repoAbsolutePath = initAndCreateEmptyRepo(appRepoName1, private)
			gitAddCommitPush(repoAbsolutePath, tip1.appManifestFilePath)
			runWegoAddCommand(repoAbsolutePath, addCommand, namespace, cluster.KubeConfigPath)
		})

		By("And I create a repo with my app2 workload and run the add the command on it", func() {
			repoAbsolutePath = initAndCreateEmptyRepo(appRepoName2, private)
			gitAddCommitPush(repoAbsolutePath, tip2.appManifestFilePath)
			runWegoAddCommand(repoAbsolutePath, addCommand, namespace, cluster.KubeConfigPath)
		})

		By("Then I should see my workloads for app1 and app2 are deployed to the cluster", func() {
			verifyWegoAddCommand(appName1, namespace, cluster.KubeConfigPath)
			verifyWegoAddCommand(appName2, namespace, cluster.KubeConfigPath)
			verifyWorkloadIsDeployed(tip1.workloadName, tip1.workloadNamespace, cluster.KubeConfigPath)
			verifyWorkloadIsDeployed(tip2.workloadName, tip2.workloadNamespace, cluster.KubeConfigPath)
		})
	})

	It("Verify that gitops can add multiple apps dir to the cluster using single app and gitops config repo", func() {
		var repoAbsolutePath string
		private := true
		tip1 := generateTestInputs()
		tip2 := generateTestInputs()
		appRepoName := "wego-test-app-" + RandString(8)
		appName1 := "app1"
		appName2 := "app2"

		addCommand1 := "app add . --path=./" + appName1 + " --name=" + appName1 + " --auto-merge=true"
		addCommand2 := "app add . --path=./" + appName2 + " --name=" + appName2 + " --auto-merge=true"

		defer deleteRepo(appRepoName)
		defer deleteWorkload(tip1.workloadName, tip1.workloadNamespace, "")
		defer deleteWorkload(tip2.workloadName, tip2.workloadNamespace, "")

		By("And application repo does not already exist", func() {
			deleteRepo(appRepoName)
		})

		By("And application workload is not already deployed to cluster", func() {
			deleteWorkload(tip1.workloadName, tip1.workloadNamespace, "")
			deleteWorkload(tip2.workloadName, tip2.workloadNamespace, "")
		})

<<<<<<< HEAD
		By("And I install wego to my active cluster", func() {
			installAndVerifyWego(namespace, cluster.KubeConfigPath)
=======
		By("And I install gitops to my active cluster", func() {
			installAndVerifyWego(WEGO_DEFAULT_NAMESPACE)
>>>>>>> 3d359daa
		})

		By("And I have my default ssh key on path "+DEFAULT_SSH_KEY_PATH, func() {
			setupSSHKey(DEFAULT_SSH_KEY_PATH)
		})

		By("And I create a repo with my app1 and app2 workloads and run the add the command for each app", func() {
			repoAbsolutePath = initAndCreateEmptyRepo(appRepoName, private)
			app1Path := createSubDir(appName1, repoAbsolutePath)
			app2Path := createSubDir(appName2, repoAbsolutePath)
			gitAddCommitPush(app1Path, tip1.appManifestFilePath)
			gitAddCommitPush(app2Path, tip2.appManifestFilePath)
			runWegoAddCommand(repoAbsolutePath, addCommand1, namespace, cluster.KubeConfigPath)
			runWegoAddCommand(repoAbsolutePath, addCommand2, namespace, cluster.KubeConfigPath)
		})

		By("Then I should see my workloads for app1 and app2 are deployed to the cluster", func() {
			verifyWegoAddCommand(appName1, namespace, cluster.KubeConfigPath)
			verifyWegoAddCommand(appName2, namespace, cluster.KubeConfigPath)
			verifyWorkloadIsDeployed(tip1.workloadName, tip1.workloadNamespace, cluster.KubeConfigPath)
			verifyWorkloadIsDeployed(tip2.workloadName, tip2.workloadNamespace, cluster.KubeConfigPath)
		})
	})

	It("Verify that gitops can deploy an app with app-config-url set to <url>", func() {
		var repoAbsolutePath string
		var configRepoRemoteURL string
		var listOutput string
		var appStatus1 string
		var appStatus2 string
		var appStatus3 string
		var commitList1 string
		var commitList2 string
		private := true
		readmeFilePath := "./data/README.md"
		tip := generateTestInputs()
		appFilesRepoName := tip.appRepoName
		appConfigRepoName := "wego-config-repo-" + RandString(8)
		configRepoRemoteURL = "ssh://git@github.com/" + GITHUB_ORG + "/" + appConfigRepoName + ".git"
		helmRepoURL := "https://charts.kube-ops.io"
		appName1 := appFilesRepoName
		workloadName1 := tip.workloadName
		workloadNamespace1 := tip.workloadNamespace
		appManifestFilePath1 := tip.appManifestFilePath
		appName2 := "my-helm-app"
		appManifestFilePath2 := "./data/helm-repo/hello-world"
		appName3 := "loki"
		workloadName3 := "loki-0"

		addCommand1 := "app add . --app-config-url=" + configRepoRemoteURL + " --auto-merge=true"
		addCommand2 := "app add . --deployment-type=helm --path=./hello-world --name=" + appName2 + " --app-config-url=" + configRepoRemoteURL + " --auto-merge=true"
		addCommand3 := "app add --url=" + helmRepoURL + " --chart=" + appName3 + " --app-config-url=" + configRepoRemoteURL + " --auto-merge=true"

		defer deleteRepo(appFilesRepoName)
		defer deleteRepo(appConfigRepoName)
		defer deleteWorkload(workloadName1, workloadNamespace1, "")
		defer deletePersistingHelmApp(namespace, workloadName3, EVENTUALLY_DEFAULT_TIMEOUT)

		By("And application repo does not already exist", func() {
			deleteRepo(appFilesRepoName)
			deleteRepo(appConfigRepoName)
		})

		By("And application workload is not already deployed to cluster", func() {
			deleteWorkload(workloadName1, workloadNamespace1, "")
			deletePersistingHelmApp(namespace, workloadName3, EVENTUALLY_DEFAULT_TIMEOUT)
		})

		By("When I create a private repo for gitops app config", func() {
			appConfigRepoAbsPath := initAndCreateEmptyRepo(appConfigRepoName, private)
			gitAddCommitPush(appConfigRepoAbsPath, readmeFilePath)
		})

		By("When I create a private repo with app1 workload", func() {
			repoAbsolutePath = initAndCreateEmptyRepo(appFilesRepoName, private)
			gitAddCommitPush(repoAbsolutePath, appManifestFilePath1)
		})

<<<<<<< HEAD
		By("And I install wego to my active cluster", func() {
			installAndVerifyWego(namespace, cluster.KubeConfigPath)
=======
		By("And I install gitops to my active cluster", func() {
			installAndVerifyWego(WEGO_DEFAULT_NAMESPACE)
>>>>>>> 3d359daa
		})

		By("And I have my default ssh key on path "+DEFAULT_SSH_KEY_PATH, func() {
			setupSSHKey(DEFAULT_SSH_KEY_PATH)
		})

<<<<<<< HEAD
		By("And I run wego app add command for app1: "+appName1, func() {
			runWegoAddCommand(repoAbsolutePath, addCommand1, namespace, cluster.KubeConfigPath)
=======
		By("And I run gitops app add command for app1: "+appName1, func() {
			runWegoAddCommand(repoAbsolutePath, addCommand1, WEGO_DEFAULT_NAMESPACE)
>>>>>>> 3d359daa
		})

		By("Then I should see my workload deployed for app1", func() {
			verifyWegoAddCommand(appName1, namespace, cluster.KubeConfigPath)
			verifyWorkloadIsDeployed(workloadName1, workloadNamespace1, cluster.KubeConfigPath)
		})

		By("When I add manifests for app2", func() {
			gitAddCommitPush(repoAbsolutePath, appManifestFilePath2)
		})

<<<<<<< HEAD
		By("And I run wego app add command for app2: "+appName2, func() {
			runWegoAddCommand(repoAbsolutePath, addCommand2, namespace, cluster.KubeConfigPath)
=======
		By("And I run gitops app add command for app2: "+appName2, func() {
			runWegoAddCommand(repoAbsolutePath, addCommand2, WEGO_DEFAULT_NAMESPACE)
>>>>>>> 3d359daa
		})

		By("Then I should see my workload deployed for app2", func() {
			verifyWegoAddCommand(appName2, namespace, cluster.KubeConfigPath)
			Expect(waitForResource("apps", appName2, namespace, INSTALL_PODS_READY_TIMEOUT, cluster.KubeConfigPath)).To(Succeed())
			Expect(waitForResource("configmaps", "helloworld-configmap", namespace, INSTALL_PODS_READY_TIMEOUT, cluster.KubeConfigPath)).To(Succeed())
		})

<<<<<<< HEAD
		By("When I run wego app add command for app3: "+appName3, func() {
			runWegoAddCommand(repoAbsolutePath, addCommand3, namespace, cluster.KubeConfigPath)
=======
		By("When I run gitops app add command for app3: "+appName3, func() {
			runWegoAddCommand(repoAbsolutePath, addCommand3, WEGO_DEFAULT_NAMESPACE)
>>>>>>> 3d359daa
		})

		By("Then I should see my workload deployed for app3", func() {
			verifyWegoHelmAddCommand(appName3, namespace, cluster.KubeConfigPath)
			verifyHelmPodWorkloadIsDeployed(workloadName3, namespace, cluster.KubeConfigPath)
		})

		By("When I check the app status for app1", func() {
			appStatus1, _ = runCommandAndReturnStringOutput(WEGO_BIN_PATH+" app status "+appName1, cluster.KubeConfigPath)
		})

		By("Then I should see the status for "+appName1, func() {
			Eventually(appStatus1).Should(ContainSubstring(`Last successful reconciliation:`))
			Eventually(appStatus1).Should(ContainSubstring(`gitrepository/` + appName1))
			Eventually(appStatus1).Should(ContainSubstring(`kustomization/` + appName1))
		})

		By("When I check the app status for app2", func() {
			appStatus2, _ = runCommandAndReturnStringOutput(WEGO_BIN_PATH+" app status "+appName2, cluster.KubeConfigPath)
		})

		By("Then I should see the status for "+appName2, func() {
			Eventually(appStatus2).Should(ContainSubstring(`Last successful reconciliation:`))
			Eventually(appStatus2).Should(ContainSubstring(`gitrepository/` + appName2))
			Eventually(appStatus2).Should(ContainSubstring(`helmrelease/` + appName2))
		})

		By("When I check the app status for app3", func() {
			appStatus3, _ = runCommandAndReturnStringOutput(WEGO_BIN_PATH+" app status "+appName3, cluster.KubeConfigPath)
		})

		By("Then I should see the status for "+appName3, func() {
			Eventually(appStatus3).Should(ContainSubstring(`Last successful reconciliation:`))
			Eventually(appStatus3).Should(ContainSubstring(`helmrepository/` + appName3))
			Eventually(appStatus3).Should(ContainSubstring(`helmrelease/` + appName3))
		})

		By("When I check for apps list", func() {
			listOutput, _ = runCommandAndReturnStringOutput(WEGO_BIN_PATH+" app list", cluster.KubeConfigPath)
		})

		By("Then I should see appNames for all apps listed", func() {
			Eventually(listOutput).Should(ContainSubstring(appName1))
			Eventually(listOutput).Should(ContainSubstring(appName2))
			Eventually(listOutput).Should(ContainSubstring(appName3))
		})

		By("And I should not see gitops components in app repo: "+appFilesRepoName, func() {
			pullGitRepo(repoAbsolutePath)
			folderOutput, _ := runCommandAndReturnStringOutput(fmt.Sprintf("cd %s && ls -al", repoAbsolutePath), "")
			Expect(folderOutput).ShouldNot(ContainSubstring(".wego"))
			Expect(folderOutput).ShouldNot(ContainSubstring("apps"))
			Expect(folderOutput).ShouldNot(ContainSubstring("targets"))
		})

<<<<<<< HEAD
		By("And I should see wego components in config repo: "+appConfigRepoName, func() {
			folderOutput, _ := runCommandAndReturnStringOutput(fmt.Sprintf("cd %s && git clone %s && cd %s && ls -al", repoAbsolutePath, configRepoRemoteURL, appConfigRepoName), "")
=======
		By("And I should see gitops components in config repo: "+appConfigRepoName, func() {
			folderOutput, _ := runCommandAndReturnStringOutput(fmt.Sprintf("cd %s && git clone %s && cd %s && ls -al", repoAbsolutePath, configRepoRemoteURL, appConfigRepoName))
>>>>>>> 3d359daa
			Expect(folderOutput).ShouldNot(ContainSubstring(".wego"))
			Expect(folderOutput).Should(ContainSubstring("apps"))
			Expect(folderOutput).Should(ContainSubstring("targets"))
		})

		By("When I check for list of commits for app1", func() {
			commitList1, _ = runCommandAndReturnStringOutput(fmt.Sprintf("%s app %s get commits", WEGO_BIN_PATH, appName1))
		})

		By("Then I should see the list of commits for app1", func() {
			Eventually(commitList1).Should(MatchRegexp(`COMMIT HASH\s*CREATED AT\s*AUTHOR\s*MESSAGE\s*URL`))
			Eventually(commitList1).Should(MatchRegexp(`[\w]{7}\s*202\d-[0,1][0-9]-[0-3][0-9]T[0-2][0-9]:[0-5][0-9]:[0-5][0-9]Z`))
			Eventually(commitList1).Should(MatchRegexp(`[\w]{7}\s*202\d-[0,1][0-9]-[0-3][0-9]T[0-2][0-9]:[0-5][0-9]:[0-5][0-9]Z`))
		})

		By("When I check for list of commits for app2", func() {
			commitList2, _ = runCommandAndReturnStringOutput(fmt.Sprintf("%s app %s get commits", WEGO_BIN_PATH, appName2))
		})

		By("Then I should see the list of commits for app2", func() {
			Eventually(commitList2).Should(MatchRegexp(`COMMIT HASH\s*CREATED AT\s*AUTHOR\s*MESSAGE\s*URL`))
			Eventually(commitList2).Should(MatchRegexp(`[\w]{7}\s*202\d-[0,1][0-9]-[0-3][0-9]T[0-2][0-9]:[0-5][0-9]:[0-5][0-9]Z`))
			Eventually(commitList2).Should(MatchRegexp(`[\w]{7}\s*202\d-[0,1][0-9]-[0-3][0-9]T[0-2][0-9]:[0-5][0-9]:[0-5][0-9]Z`))
		})
	})

	It("SmokeTest - Verify that gitops can deploy multiple apps one with private and other with public repo (e2e flow)", func() {
		var listOutput string
		var pauseOutput string
		var unpauseOutput string
		var appStatus1 *gexec.Session
		var appStatus2 *gexec.Session
		var appRemoveOutput *gexec.Session
		var repoAbsolutePath1 string
		var repoAbsolutePath2 string
		var appManifestFile1 string
		var commitList1 string
		var commitList2 string
		tip1 := generateTestInputs()
		tip2 := generateTestInputs()
		appName1 := tip1.appRepoName
		appName2 := tip2.appRepoName
		private := true
		public := false
		replicaSetValue := 3

		fmt.Println("appName1", appName1)
		fmt.Println("appName2", appName2)

		addCommand1 := "app add . --name=" + appName1 + " --auto-merge=true"
		addCommand2 := "app add . --name=" + appName2 + " --auto-merge=true"

		defer deleteRepo(tip1.appRepoName)
		defer deleteRepo(tip2.appRepoName)
		defer deleteWorkload(tip1.workloadName, tip1.workloadNamespace, "")
		defer deleteWorkload(tip2.workloadName, tip2.workloadNamespace, "")

		By("And application repos do not already exist", func() {
			deleteRepo(tip1.appRepoName)
			deleteRepo(tip2.appRepoName)
		})

		By("And application workload is not already deployed to cluster", func() {
			deleteWorkload(tip1.workloadName, tip1.workloadNamespace, "")
			deleteWorkload(tip2.workloadName, tip2.workloadNamespace, "")
		})

		By("When I create an empty private repo for app1", func() {
			repoAbsolutePath1 = initAndCreateEmptyRepo(tip1.appRepoName, private)
		})

		By("When I create an empty public repo for app2", func() {
			repoAbsolutePath2 = initAndCreateEmptyRepo(tip2.appRepoName, public)
		})

		By("And I git add-commit-push for app1 with workload", func() {
			gitAddCommitPush(repoAbsolutePath1, tip1.appManifestFilePath)
		})

		By("And I git add-commit-push for app2 with workload", func() {
			gitAddCommitPush(repoAbsolutePath2, tip2.appManifestFilePath)
		})

<<<<<<< HEAD
		By("And I install wego to my active cluster", func() {
			installAndVerifyWego(namespace, cluster.KubeConfigPath)
=======
		By("And I install gitops to my active cluster", func() {
			installAndVerifyWego(WEGO_DEFAULT_NAMESPACE)
>>>>>>> 3d359daa
		})

		By("And I have my default ssh key on path "+DEFAULT_SSH_KEY_PATH, func() {
			setupSSHKey(DEFAULT_SSH_KEY_PATH)
		})

<<<<<<< HEAD
		By("And I run wego app add command for 1st app", func() {
			runWegoAddCommand(repoAbsolutePath1, addCommand1, namespace, cluster.KubeConfigPath)
		})

		By("And I run wego app add command for 2nd app", func() {
			runWegoAddCommand(repoAbsolutePath2, addCommand2, namespace, cluster.KubeConfigPath)
		})

		By("Then I should see wego app add command linked the repo1 to the cluster", func() {
			verifyWegoAddCommand(appName1, namespace, cluster.KubeConfigPath)
		})

		By("And I should see wego app add command linked the repo2 to the cluster", func() {
			verifyWegoAddCommand(appName2, namespace, cluster.KubeConfigPath)
=======
		By("And I run gitops app add command for 1st app", func() {
			runWegoAddCommand(repoAbsolutePath1, addCommand1, WEGO_DEFAULT_NAMESPACE)
		})

		By("And I run gitops app add command for 2nd app", func() {
			runWegoAddCommand(repoAbsolutePath2, addCommand2, WEGO_DEFAULT_NAMESPACE)
		})

		By("Then I should see gitops app add command linked the repo1 to the cluster", func() {
			verifyWegoAddCommand(appName1, WEGO_DEFAULT_NAMESPACE)
		})

		By("And I should see gitops app add command linked the repo2 to the cluster", func() {
			verifyWegoAddCommand(appName2, WEGO_DEFAULT_NAMESPACE)
>>>>>>> 3d359daa
		})

		By("And I should see workload for app1 is deployed to the cluster", func() {
			verifyWorkloadIsDeployed(tip1.workloadName, tip1.workloadNamespace, cluster.KubeConfigPath)
		})

		By("And I should see workload for app2 is deployed to the cluster", func() {
			verifyWorkloadIsDeployed(tip2.workloadName, tip2.workloadNamespace, cluster.KubeConfigPath)
		})

		By("And repos created have proper visibility", func() {
			Eventually(getRepoVisibility(GITHUB_ORG, tip1.appRepoName)).Should(ContainSubstring("true"))
			Eventually(getRepoVisibility(GITHUB_ORG, tip2.appRepoName)).Should(ContainSubstring("false"))
		})

		By("When I check the app status for "+appName1, func() {
			appStatus1 = runCommandAndReturnSessionOutput(fmt.Sprintf("%s app status %s", WEGO_BIN_PATH, appName1), cluster.KubeConfigPath)
		})

		By("Then I should see the status for "+appName1, func() {
			Eventually(appStatus1).Should(gbytes.Say(`Last successful reconciliation:`))
			Eventually(appStatus1).Should(gbytes.Say(`gitrepository/` + appName1))
			Eventually(appStatus1).Should(gbytes.Say(`kustomization/` + appName1))
		})

		By("When I check the app status for "+appName2, func() {
			appStatus2 = runCommandAndReturnSessionOutput(fmt.Sprintf("%s app status %s", WEGO_BIN_PATH, appName2), cluster.KubeConfigPath)
		})

		By("Then I should see the status for "+appName2, func() {
			Eventually(appStatus2).Should(gbytes.Say(`Last successful reconciliation:`))
			Eventually(appStatus2).Should(gbytes.Say(`gitrepository/` + appName2))
			Eventually(appStatus2).Should(gbytes.Say(`kustomization/` + appName2))
		})

		By("When I check for apps list", func() {
			listOutput, _ = runCommandAndReturnStringOutput(WEGO_BIN_PATH+" app list", cluster.KubeConfigPath)
		})

		By("Then I should see appNames for both apps listed", func() {
			Eventually(listOutput).Should(ContainSubstring(appName1))
			Eventually(listOutput).Should(ContainSubstring(appName2))
		})

		By("When I pause an app: "+appName1, func() {
			pauseOutput, _ = runCommandAndReturnStringOutput(WEGO_BIN_PATH+" app pause "+appName1, cluster.KubeConfigPath)
		})

		By("Then I should see pause message", func() {
			Expect(pauseOutput).To(ContainSubstring("gitops automation paused for " + appName1))
		})

		By("When I check app status for paused app", func() {
			appStatus1 = runCommandAndReturnSessionOutput(fmt.Sprintf("%s app status %s", WEGO_BIN_PATH, appName1), cluster.KubeConfigPath)
		})

		By("Then I should see pause status as suspended=true", func() {
			Eventually(appStatus1).Should(gbytes.Say(`kustomization/` + appName1 + `\s*True\s*.*True`))
		})

		By("And changes to the app files should not be synchronized", func() {
			appManifestFile1, _ = runCommandAndReturnStringOutput("cd "+repoAbsolutePath1+" && ls | grep yaml", "")
			createAppReplicas(repoAbsolutePath1, appManifestFile1, replicaSetValue, tip1.workloadName, cluster.KubeConfigPath)
			gitUpdateCommitPush(repoAbsolutePath1)
			_ = waitForReplicaCreation(tip1.workloadNamespace, replicaSetValue, 2*time.Minute, cluster.KubeConfigPath)
			_ = runCommandPassThrough([]string{}, cluster.KubeConfigPath, "sh", "-c", fmt.Sprintf("kubectl wait --for=condition=Ready --timeout=100s -n %s --all pods", tip1.workloadNamespace))
		})

		By("And number of app replicas should remain same", func() {
			replicaOutput, _ := runCommandAndReturnStringOutput("kubectl get pods -n "+tip1.workloadNamespace+" --field-selector=status.phase=Running --no-headers=true | wc -l", cluster.KubeConfigPath)
			Expect(replicaOutput).To(ContainSubstring("1"))
		})

		By("When I re-run app pause command", func() {
			pauseOutput, _ = runCommandAndReturnStringOutput(WEGO_BIN_PATH+" app pause "+appName1, cluster.KubeConfigPath)
		})

		By("Then I should see a console message without any errors", func() {
			Expect(pauseOutput).To(ContainSubstring("app " + appName1 + " is already paused"))
		})

		By("When I unpause an app: "+appName1, func() {
			unpauseOutput, _ = runCommandAndReturnStringOutput(WEGO_BIN_PATH+" app unpause "+appName1, cluster.KubeConfigPath)
		})

		By("Then I should see unpause message", func() {
			Expect(unpauseOutput).To(ContainSubstring("gitops automation unpaused for " + appName1))
		})

		By("And I should see app replicas created in the cluster", func() {
			_ = waitForReplicaCreation(tip1.workloadNamespace, replicaSetValue, EVENTUALLY_DEFAULT_TIMEOUT, cluster.KubeConfigPath)
			cmd := fmt.Sprintf("kubectl wait --for=condition=Ready --timeout=100s -n %s --all pods --selector='app!=wego-app'", tip1.workloadNamespace)
			fmt.Println("Check0", cmd)
			_ = runCommandPassThrough([]string{}, cluster.KubeConfigPath, "sh", "-c", cmd)
			replicaOutput, _ := runCommandAndReturnStringOutput("kubectl get pods -n "+tip1.workloadNamespace+" --field-selector=status.phase=Running --no-headers=true --selector='app!=wego-app' | wc -l", cluster.KubeConfigPath)
			Expect(replicaOutput).To(ContainSubstring(strconv.Itoa(replicaSetValue)))
		})

		By("When I re-run app unpause command", func() {
			unpauseOutput, _ = runCommandAndReturnStringOutput(WEGO_BIN_PATH+" app unpause "+appName1, cluster.KubeConfigPath)
		})

		By("Then I should see unpause message without any errors", func() {
			Expect(unpauseOutput).To(ContainSubstring("app " + appName1 + " is already reconciling"))
		})

		By("When I check app status for unpaused app", func() {
			appStatus1 = runCommandAndReturnSessionOutput(fmt.Sprintf("%s app status %s", WEGO_BIN_PATH, appName1), cluster.KubeConfigPath)
		})

		By("Then I should see pause status as suspended=false", func() {
			Eventually(appStatus1).Should(gbytes.Say(`kustomization/` + appName1 + `\s*True\s*.*False`))
		})

		By("When I check for list of commits for app2", func() {
			commitList2, _ = runCommandAndReturnStringOutput(fmt.Sprintf("%s app %s get commits", WEGO_BIN_PATH, appName2))
		})

		By("Then I should see the list of commits for app2", func() {
			Eventually(commitList2).Should(MatchRegexp(`COMMIT HASH\s*CREATED AT\s*AUTHOR\s*MESSAGE\s*URL`))
			Eventually(commitList2).Should(MatchRegexp(`[\w]{7}\s*202\d-[0,1][0-9]-[0-3][0-9]T[0-2][0-9]:[0-5][0-9]:[0-5][0-9]Z\s*Weave Gitops\s*Add App manifests`))
			Eventually(commitList2).Should(MatchRegexp(`[\w]{7}\s*202\d-[0,1][0-9]-[0-3][0-9]T[0-2][0-9]:[0-5][0-9]:[0-5][0-9]Z`))
			Eventually(commitList2).Should(MatchRegexp(`[\w]{7}\s*202\d-[0,1][0-9]-[0-3][0-9]T[0-2][0-9]:[0-5][0-9]:[0-5][0-9]Z`))
		})

		By("When I remove an app", func() {
			appRemoveOutput = runCommandAndReturnSessionOutput(WEGO_BIN_PATH+" app remove "+appName2, cluster.KubeConfigPath)
		})

		By("Then I should see app removing message", func() {
			Eventually(appRemoveOutput).Should(gbytes.Say("► Removing application from cluster and repository"))
			Eventually(appRemoveOutput).Should(gbytes.Say("► Committing and pushing gitops updates for application"))
			Eventually(appRemoveOutput).Should(gbytes.Say("► Pushing app changes to repository"))
		})

		By("And app should get deleted from the cluster", func() {
			_ = waitForAppRemoval(appName2, THIRTY_SECOND_TIMEOUT)
		})

		By("When I check for list of commits for app1", func() {
			commitList1, _ = runCommandAndReturnStringOutput(fmt.Sprintf("%s app %s get commits", WEGO_BIN_PATH, appName1))
		})

		By("Then I should see the list of commits for app1", func() {
			Eventually(commitList1).Should(MatchRegexp(`COMMIT HASH\s*CREATED AT\s*AUTHOR\s*MESSAGE\s*URL`))
			Eventually(commitList1).Should(MatchRegexp(`[\w]{7}\s*202\d-[0,1][0-9]-[0-3][0-9]T[0-2][0-9]:[0-5][0-9]:[0-5][0-9]Z\s*Weave Gitops\s*Add App manifests`))
			Eventually(commitList1).Should(MatchRegexp(`[\w]{7}\s*202\d-[0,1][0-9]-[0-3][0-9]T[0-2][0-9]:[0-5][0-9]:[0-5][0-9]Z`))
			Eventually(commitList1).Should(MatchRegexp(`[\w]{7}\s*202\d-[0,1][0-9]-[0-3][0-9]T[0-2][0-9]:[0-5][0-9]:[0-5][0-9]Z`))
		})

		By("When I check for list of commits for a deleted app", func() {
			_, commitList2 = runCommandAndReturnStringOutput(fmt.Sprintf("%s app %s get commits", WEGO_BIN_PATH, appName2))
		})

		By("Then I should see the list of commits for app2", func() {
			Eventually(commitList2).Should(ContainSubstring(`Error:`))
			Eventually(commitList2).Should(MatchRegexp(`\"` + appName2 + `\" not found`))
		})
	})

	It("SmokeTest - Verify that gitops can deploy a helm app from a git repo with app-config-url set to NONE", func() {
		var repoAbsolutePath string
		var reAddOutput string
		var removeOutput *gexec.Session
		private := true
		appManifestFilePath := "./data/helm-repo/hello-world"
		appName := "my-helm-app"
		appRepoName := "wego-test-app-" + RandString(8)
		badAppName := "foo"

		addCommand := "app add . --deployment-type=helm --path=./hello-world --name=" + appName + " --app-config-url=NONE"

		defer deleteRepo(appRepoName)

		By("Application and config repo does not already exist", func() {
			deleteRepo(appRepoName)
		})

		By("When I create a private repo with my app workload", func() {
			repoAbsolutePath = initAndCreateEmptyRepo(appRepoName, private)
			gitAddCommitPush(repoAbsolutePath, appManifestFilePath)
		})

<<<<<<< HEAD
		By("And I install wego to my active cluster", func() {
			installAndVerifyWego(namespace, cluster.KubeConfigPath)
=======
		By("And I install gitops to my active cluster", func() {
			installAndVerifyWego(WEGO_DEFAULT_NAMESPACE)
>>>>>>> 3d359daa
		})

		By("And I have my default ssh key on path "+DEFAULT_SSH_KEY_PATH, func() {
			setupSSHKey(DEFAULT_SSH_KEY_PATH)
		})

<<<<<<< HEAD
		By("And I run wego add command", func() {
			runWegoAddCommand(repoAbsolutePath, addCommand, namespace, cluster.KubeConfigPath)
=======
		By("And I run gitops add command", func() {
			runWegoAddCommand(repoAbsolutePath, addCommand, WEGO_DEFAULT_NAMESPACE)
>>>>>>> 3d359daa
		})

		By("Then I should see my workload deployed to the cluster", func() {
			verifyWegoAddCommand(appName, namespace, cluster.KubeConfigPath)
			Expect(waitForResource("apps", appName, namespace, INSTALL_PODS_READY_TIMEOUT, cluster.KubeConfigPath)).To(Succeed())
			Expect(waitForResource("configmaps", "helloworld-configmap", namespace, INSTALL_PODS_READY_TIMEOUT, cluster.KubeConfigPath)).To(Succeed())
		})

		By("And I should not see gitops components in the remote git repo", func() {
			pullGitRepo(repoAbsolutePath)
			folderOutput, _ := runCommandAndReturnStringOutput(fmt.Sprintf("cd %s && ls -al", repoAbsolutePath), "")
			Expect(folderOutput).ShouldNot(ContainSubstring(".wego"))
			Expect(folderOutput).ShouldNot(ContainSubstring("apps"))
			Expect(folderOutput).ShouldNot(ContainSubstring("targets"))
		})

<<<<<<< HEAD
		By("When I rerun wego gitops install", func() {
			reinstallOutput, _ = runCommandAndReturnStringOutput(WEGO_BIN_PATH+" gitops install", cluster.KubeConfigPath)
=======
		By("When I rerun gitops install", func() {
			_ = runCommandPassThrough([]string{}, "sh", "-c", fmt.Sprintf("%s install", WEGO_BIN_PATH))
>>>>>>> 3d359daa
		})

		By("Then I should not see any errors", func() {
			VerifyControllersInCluster(WEGO_DEFAULT_NAMESPACE)
		})

<<<<<<< HEAD
		By("When I rerun wego app add command", func() {
			_, reAddOutput = runCommandAndReturnStringOutput(fmt.Sprintf("cd %s && %s %s", repoAbsolutePath, WEGO_BIN_PATH, addCommand), cluster.KubeConfigPath)
=======
		By("When I rerun gitops app add command", func() {
			_, reAddOutput = runCommandAndReturnStringOutput(fmt.Sprintf("cd %s && %s %s", repoAbsolutePath, WEGO_BIN_PATH, addCommand))
>>>>>>> 3d359daa
		})

		By("Then I should see an error", func() {
			Eventually(reAddOutput).Should(ContainSubstring("Error: failed to add the app " + appName + ": unable to create resource, resource already exists in cluster"))
		})

		By("And app status should remain same", func() {
			out := runCommandAndReturnSessionOutput(WEGO_BIN_PATH+" app status "+appName, cluster.KubeConfigPath)
			Eventually(out).Should(gbytes.Say(`helmrelease/` + appName + `\s*True\s*.*False`))
		})

<<<<<<< HEAD
		By("When I run wego app remove", func() {
			_ = runCommandPassThrough([]string{}, cluster.KubeConfigPath, "sh", "-c", fmt.Sprintf("%s app remove %s", WEGO_BIN_PATH, appName))
=======
		By("When I run gitops app remove", func() {
			_ = runCommandPassThrough([]string{}, "sh", "-c", fmt.Sprintf("%s app remove %s", WEGO_BIN_PATH, appName))
>>>>>>> 3d359daa
		})

		By("Then I should see app removed from the cluster", func() {
			_ = waitForAppRemoval(appName, THIRTY_SECOND_TIMEOUT)
		})

<<<<<<< HEAD
		By("When I run wego app remove for a non-existent app", func() {
			removeOutput = runCommandAndReturnSessionOutput(WEGO_BIN_PATH+" app remove "+badAppName, cluster.KubeConfigPath)
=======
		By("When I run gitops app remove for a non-existent app", func() {
			removeOutput = runCommandAndReturnSessionOutput(WEGO_BIN_PATH + " app remove " + badAppName)
>>>>>>> 3d359daa
		})

		By("Then I should get an error", func() {
			Eventually(removeOutput.Err).Should(gbytes.Say(`Error: failed to create app service: error getting git clients: could not retrieve application "` + badAppName + `": could not get application: apps.wego.weave.works "` + badAppName + `" not found`))
		})
	})

	It("Verify that gitops can deploy a helm app from a git repo with app-config-url set to default", func() {
		var repoAbsolutePath string
		public := false
		appName := "my-helm-app"
		appManifestFilePath := "./data/helm-repo/hello-world"
		appRepoName := "wego-test-app-" + RandString(8)

		addCommand := "app add . --deployment-type=helm --path=./hello-world --name=" + appName + " --auto-merge=true"

		defer deleteRepo(appRepoName)

		By("And application repo does not already exist", func() {
			deleteRepo(appRepoName)
		})

		By("When I create a private repo with my app workload", func() {
			repoAbsolutePath = initAndCreateEmptyRepo(appRepoName, public)
			gitAddCommitPush(repoAbsolutePath, appManifestFilePath)
		})

<<<<<<< HEAD
		By("And I install wego to my active cluster", func() {
			installAndVerifyWego(namespace, cluster.KubeConfigPath)
=======
		By("And I install gitops to my active cluster", func() {
			installAndVerifyWego(WEGO_DEFAULT_NAMESPACE)
>>>>>>> 3d359daa
		})

		By("And I have my default ssh key on path "+DEFAULT_SSH_KEY_PATH, func() {
			setupSSHKey(DEFAULT_SSH_KEY_PATH)
		})

<<<<<<< HEAD
		By("And I run wego add command", func() {
			runWegoAddCommand(repoAbsolutePath, addCommand, namespace, cluster.KubeConfigPath)
=======
		By("And I run gitops add command", func() {
			runWegoAddCommand(repoAbsolutePath, addCommand, WEGO_DEFAULT_NAMESPACE)
>>>>>>> 3d359daa
		})

		By("Then I should see my workload deployed to the cluster", func() {
			verifyWegoAddCommand(appName, namespace, cluster.KubeConfigPath)
			Expect(waitForResource("apps", appName, namespace, INSTALL_PODS_READY_TIMEOUT, cluster.KubeConfigPath)).To(Succeed())
			Expect(waitForResource("configmaps", "helloworld-configmap", namespace, INSTALL_PODS_READY_TIMEOUT, cluster.KubeConfigPath)).To(Succeed())
		})

		By("And repo created has public visibility", func() {
			Eventually(getRepoVisibility(GITHUB_ORG, appRepoName)).Should(ContainSubstring("false"))
		})
	})

	It("Verify that gitops can deploy a helm app from a git repo with app-config-url set to <url>", func() {
		var repoAbsolutePath string
		var configRepoAbsolutePath string
		private := true
		appManifestFilePath := "./data/helm-repo/hello-world"
		configRepoFiles := "./data/config-repo"
		appName := "my-helm-app"
		appRepoName := "wego-test-app-" + RandString(8)
		configRepoName := "wego-test-config-repo-" + RandString(8)
		configRepoUrl := fmt.Sprintf("ssh://git@github.com/%s/%s.git", os.Getenv("GITHUB_ORG"), configRepoName)

		addCommand := fmt.Sprintf("app add . --app-config-url=%s --deployment-type=helm --path=./hello-world --name=%s --auto-merge=true", configRepoUrl, appName)

		defer deleteRepo(appRepoName)
		defer deleteRepo(configRepoName)

		By("Application and config repo does not already exist", func() {
			deleteRepo(appRepoName)
			deleteRepo(configRepoName)
		})

		By("When I create a private repo with my app workload", func() {
			repoAbsolutePath = initAndCreateEmptyRepo(appRepoName, private)
			gitAddCommitPush(repoAbsolutePath, appManifestFilePath)
		})

		By("When I create a private repo for my config files", func() {
			configRepoAbsolutePath = initAndCreateEmptyRepo(configRepoName, private)
			gitAddCommitPush(configRepoAbsolutePath, configRepoFiles)
		})

<<<<<<< HEAD
		By("And I install wego to my active cluster", func() {
			installAndVerifyWego(namespace, cluster.KubeConfigPath)
=======
		By("And I install gitops to my active cluster", func() {
			installAndVerifyWego(WEGO_DEFAULT_NAMESPACE)
>>>>>>> 3d359daa
		})

		By("And I have my default ssh key on path "+DEFAULT_SSH_KEY_PATH, func() {
			setupSSHKey(DEFAULT_SSH_KEY_PATH)
		})

<<<<<<< HEAD
		By("And I run wego add command", func() {
			runWegoAddCommand(repoAbsolutePath, addCommand, namespace, cluster.KubeConfigPath)
=======
		By("And I run gitops add command", func() {
			runWegoAddCommand(repoAbsolutePath, addCommand, WEGO_DEFAULT_NAMESPACE)
>>>>>>> 3d359daa
		})

		By("There is no .wego folder in the app repo", func() {
			_, err := os.Stat(repoAbsolutePath + "/.wego")
			Expect(os.IsNotExist(err)).To(Equal(true))
		})

		By("The manifests are present in the config repo", func() {
			pullBranch(configRepoAbsolutePath, DEFAULT_BRANCH_NAME)

			_, err := os.Stat(fmt.Sprintf("%s/apps/%s/app.yaml", configRepoAbsolutePath, appName))
			Expect(err).ShouldNot(HaveOccurred())

			_, err = os.Stat(fmt.Sprintf("%s/targets/%s/%s/%s-gitops-source.yaml", configRepoAbsolutePath, cluster.Context, appName, appName))
			Expect(err).ShouldNot(HaveOccurred())

			_, err = os.Stat(fmt.Sprintf("%s/targets/%s/%s/%s-gitops-deploy.yaml", configRepoAbsolutePath, cluster.Context, appName, appName))
			Expect(err).ShouldNot(HaveOccurred())
		})

		By("Then I should see my workload deployed to the cluster", func() {
			verifyWegoAddCommand(appName, namespace, cluster.KubeConfigPath)
			Expect(waitForResource("apps", appName, namespace, INSTALL_PODS_READY_TIMEOUT, cluster.KubeConfigPath)).To(Succeed())
			Expect(waitForResource("configmaps", "helloworld-configmap", namespace, INSTALL_PODS_READY_TIMEOUT, cluster.KubeConfigPath)).To(Succeed())
		})

	})

	It("Verify that gitops can deploy multiple helm apps from a helm repo with app-config-url set to <url>", func() {
		var repoAbsolutePath string
		var listOutput string
		var appStatus1 string
		var appStatus2 string
		private := true
		appName1 := "rabbitmq"
		appName2 := "zookeeper"
		workloadName1 := "rabbitmq-0"
		workloadName2 := "test-space-zookeeper-0"
		workloadNamespace2 := "test-space"
		readmeFilePath := "./data/README.md"
		appRepoName := "wego-test-app-" + RandString(8)
		appRepoRemoteURL := "ssh://git@github.com/" + GITHUB_ORG + "/" + appRepoName + ".git"
		helmRepoURL := "https://charts.bitnami.com/bitnami"

		addCommand1 := "app add --url=" + helmRepoURL + " --chart=" + appName1 + " --app-config-url=" + appRepoRemoteURL + " --auto-merge=true"
		addCommand2 := "app add --url=" + helmRepoURL + " --chart=" + appName2 + " --app-config-url=" + appRepoRemoteURL + " --auto-merge=true --helm-release-target-namespace=" + workloadNamespace2

		defer deletePersistingHelmApp(namespace, workloadName1, EVENTUALLY_DEFAULT_TIMEOUT)
		defer deletePersistingHelmApp(namespace, workloadName2, EVENTUALLY_DEFAULT_TIMEOUT)
		defer deleteRepo(appRepoName)
		defer deleteNamespace(workloadNamespace2)

		By("And application repo does not already exist", func() {
			deleteRepo(appRepoName)
		})

		By("And application workload is not already deployed to cluster", func() {
			deletePersistingHelmApp(namespace, workloadName1, EVENTUALLY_DEFAULT_TIMEOUT)
			deletePersistingHelmApp(namespace, workloadName2, EVENTUALLY_DEFAULT_TIMEOUT)
		})

		By("When I create a private git repo", func() {
			repoAbsolutePath = initAndCreateEmptyRepo(appRepoName, private)
			gitAddCommitPush(repoAbsolutePath, readmeFilePath)
		})

<<<<<<< HEAD
		By("And I install wego under my namespace: "+namespace, func() {
			installAndVerifyWego(namespace, cluster.KubeConfigPath)
=======
		By("And I install gitops under my namespace: "+WEGO_DEFAULT_NAMESPACE, func() {
			installAndVerifyWego(WEGO_DEFAULT_NAMESPACE)
>>>>>>> 3d359daa
		})

		By("And I have my default ssh key on path "+DEFAULT_SSH_KEY_PATH, func() {
			setupSSHKey(DEFAULT_SSH_KEY_PATH)
		})

<<<<<<< HEAD
		By("And I run wego app add command for 1st app", func() {
			runWegoAddCommand(repoAbsolutePath, addCommand1, namespace, cluster.KubeConfigPath)
		})

		By("And I run wego app add command for 2nd app", func() {
			runWegoAddCommand(repoAbsolutePath, addCommand2, namespace, cluster.KubeConfigPath)
=======
		By("And I create a namespace for helm-app", func() {
			out, _ := runCommandAndReturnStringOutput("kubectl create ns " + workloadNamespace2)
			Eventually(out).Should(ContainSubstring("namespace/" + workloadNamespace2 + " created"))
		})

		By("And I run gitops app add command for 1st app", func() {
			runWegoAddCommand(repoAbsolutePath, addCommand1, WEGO_DEFAULT_NAMESPACE)
		})

		By("And I run gitops app add command for 2nd app", func() {
			runWegoAddCommand(repoAbsolutePath, addCommand2, WEGO_DEFAULT_NAMESPACE)
>>>>>>> 3d359daa
		})

		By("Then I should see workload1 deployed to the cluster", func() {
			verifyWegoHelmAddCommand(appName1, namespace, cluster.KubeConfigPath)
			verifyHelmPodWorkloadIsDeployed(workloadName1, namespace, cluster.KubeConfigPath)
		})

		By("And I should see workload2 deployed to the cluster", func() {
<<<<<<< HEAD
			verifyWegoHelmAddCommand(appName2, namespace, cluster.KubeConfigPath)
			verifyHelmPodWorkloadIsDeployed(workloadName2, namespace, cluster.KubeConfigPath)
=======
			verifyWegoHelmAddCommand(appName2, WEGO_DEFAULT_NAMESPACE)
			verifyHelmPodWorkloadIsDeployed(workloadName2, workloadNamespace2)
>>>>>>> 3d359daa
		})

		By("And I should see gitops components in the remote git repo", func() {
			pullGitRepo(repoAbsolutePath)
			folderOutput, _ := runCommandAndReturnStringOutput(fmt.Sprintf("cd %s && ls -al", repoAbsolutePath), "")
			Expect(folderOutput).ShouldNot(ContainSubstring(".wego"))
			Expect(folderOutput).Should(ContainSubstring("apps"))
			Expect(folderOutput).Should(ContainSubstring("targets"))
		})

		By("When I check for apps list", func() {
			listOutput, _ = runCommandAndReturnStringOutput(WEGO_BIN_PATH+" app list", cluster.KubeConfigPath)
		})

		By("Then I should see appNames for both apps listed", func() {
			Eventually(listOutput).Should(ContainSubstring(appName1))
			Eventually(listOutput).Should(ContainSubstring(appName2))
		})

		By("When I check the app status for "+appName1, func() {
			appStatus1, _ = runCommandAndReturnStringOutput(WEGO_BIN_PATH+" app status "+appName1, cluster.KubeConfigPath)
		})

		By("Then I should see the status for app1", func() {
			Eventually(appStatus1).Should(ContainSubstring(`Last successful reconciliation:`))
			Eventually(appStatus1).Should(ContainSubstring(`helmrepository/` + appName1))
			Eventually(appStatus1).Should(ContainSubstring(`helmrelease/` + appName1))
		})

		By("When I check the app status for "+appName2, func() {
			appStatus2, _ = runCommandAndReturnStringOutput(WEGO_BIN_PATH+" app status "+appName2, cluster.KubeConfigPath)
		})

		By("Then I should see the status for app2", func() {
			Eventually(appStatus2).Should(ContainSubstring(`Last successful reconciliation:`))
			Eventually(appStatus2).Should(ContainSubstring(`helmrepository/` + appName2))
			Eventually(appStatus2).Should(ContainSubstring(`helmrelease/` + appName2))
		})
	})

	It("Verify that gitops can deploy a helm app from a helm repo with app-config-url set to NONE", func() {
		appName := "loki"
		workloadName := "loki-0"
		helmRepoURL := "https://charts.kube-ops.io"

		addCommand := "app add --url=" + helmRepoURL + " --chart=" + appName + " --app-config-url=NONE"

		defer deletePersistingHelmApp(namespace, workloadName, EVENTUALLY_DEFAULT_TIMEOUT)

		By("And application workload is not already deployed to cluster", func() {
			deletePersistingHelmApp(namespace, workloadName, EVENTUALLY_DEFAULT_TIMEOUT)
		})

<<<<<<< HEAD
		By("And I install wego to my active cluster", func() {
			installAndVerifyWego(namespace, cluster.KubeConfigPath)
=======
		By("And I install gitops to my active cluster", func() {
			installAndVerifyWego(WEGO_DEFAULT_NAMESPACE)
>>>>>>> 3d359daa
		})

		By("And I have my default ssh key on path "+DEFAULT_SSH_KEY_PATH, func() {
			setupSSHKey(DEFAULT_SSH_KEY_PATH)
		})

<<<<<<< HEAD
		By("And I run wego add command", func() {
			runWegoAddCommand(".", addCommand, namespace, cluster.KubeConfigPath)
=======
		By("And I run gitops add command", func() {
			runWegoAddCommand(".", addCommand, WEGO_DEFAULT_NAMESPACE)
>>>>>>> 3d359daa
		})

		By("Then I should see my workload deployed to the cluster", func() {
			verifyWegoHelmAddCommand(appName, namespace, cluster.KubeConfigPath)
			verifyHelmPodWorkloadIsDeployed(workloadName, namespace, cluster.KubeConfigPath)
		})
	})

	It("Verify that a PR is raised against a user repo when skipping auto-merge", func() {
		var repoAbsolutePath string
		tip := generateTestInputs()
		appName := tip.appRepoName
		prLink := ""

		addCommand := "app add . --name=" + appName + " --auto-merge=false"

		defer deleteRepo(tip.appRepoName)
		defer deleteWorkload(tip.workloadName, tip.workloadNamespace, "")

		By("And application repo does not already exist", func() {
			deleteRepo(tip.appRepoName)
		})

		By("When I create an empty private repo for app", func() {
			repoAbsolutePath = initAndCreateEmptyRepo(tip.appRepoName, true)
		})

		By("And I git add-commit-push app manifest", func() {
			gitAddCommitPush(repoAbsolutePath, tip.appManifestFilePath)
		})

<<<<<<< HEAD
		By("And I install wego to my active cluster", func() {
			installAndVerifyWego(namespace, cluster.KubeConfigPath)
=======
		By("And I install gitops to my active cluster", func() {
			installAndVerifyWego(WEGO_DEFAULT_NAMESPACE)
>>>>>>> 3d359daa
		})

		By("And I have my default ssh key on path "+DEFAULT_SSH_KEY_PATH, func() {
			setupSSHKey(DEFAULT_SSH_KEY_PATH)
		})

<<<<<<< HEAD
		By("When I run wego app add command for app", func() {
			output, _ := runWegoAddCommandWithOutput(repoAbsolutePath, addCommand, namespace, cluster.KubeConfigPath)
=======
		By("When I run gitops app add command for app", func() {
			output, _ := runWegoAddCommandWithOutput(repoAbsolutePath, addCommand, WEGO_DEFAULT_NAMESPACE)
>>>>>>> 3d359daa
			re := regexp.MustCompile(`(http|ftp|https):\/\/([\w\-_]+(?:(?:\.[\w\-_]+)+))([\w\-\.,@?^=%&amp;:/~\+#]*[\w\-\@?^=%&amp;/~\+#])?`)
			prLink = re.FindAllString(output, -1)[0]
		})

		By("Then I should see a PR created in user repo", func() {
			verifyPRCreated(repoAbsolutePath, appName)
		})

		By("When I merge the created PR", func() {
			mergePR(repoAbsolutePath, prLink)
		})

		By("Then I should see my workload deployed to the cluster", func() {
			verifyWegoAddCommand(appName, namespace, cluster.KubeConfigPath)
			verifyWorkloadIsDeployed(tip.workloadName, tip.workloadNamespace, cluster.KubeConfigPath)
		})
	})

	It("Verify that a PR can be raised against an external repo with app-config-url set to <url>", func() {
		var repoAbsolutePath string
		var configRepoRemoteURL string
		var appConfigRepoAbsPath string
		prLink := ""
		private := true
		tip := generateTestInputs()
		appName := tip.appRepoName
		appConfigRepoName := "wego-config-repo-" + RandString(8)
		configRepoRemoteURL = "ssh://git@github.com/" + GITHUB_ORG + "/" + appConfigRepoName + ".git"

		addCommand := "app add . --app-config-url=" + configRepoRemoteURL

		defer deleteRepo(tip.appRepoName)
		defer deleteRepo(appConfigRepoName)
		defer deleteWorkload(tip.workloadName, tip.workloadNamespace, "")

		By("And application repo does not already exist", func() {
			deleteRepo(tip.appRepoName)
			deleteRepo(appConfigRepoName)
		})

		By("When I create a private repo for gitops app config", func() {
			appConfigRepoAbsPath = initAndCreateEmptyRepo(appConfigRepoName, private)
			gitAddCommitPush(appConfigRepoAbsPath, tip.appManifestFilePath)
		})

		By("When I create a private repo with my app workload", func() {
			repoAbsolutePath = initAndCreateEmptyRepo(tip.appRepoName, private)
			gitAddCommitPush(repoAbsolutePath, tip.appManifestFilePath)
		})

<<<<<<< HEAD
		By("And I install wego to my active cluster", func() {
			installAndVerifyWego(namespace, cluster.KubeConfigPath)
=======
		By("And I install gitops to my active cluster", func() {
			installAndVerifyWego(WEGO_DEFAULT_NAMESPACE)
>>>>>>> 3d359daa
		})

		By("And I have my default ssh key on path "+DEFAULT_SSH_KEY_PATH, func() {
			setupSSHKey(DEFAULT_SSH_KEY_PATH)
		})

<<<<<<< HEAD
		By("And I run wego add command with --app-config-url param", func() {
			output, _ := runWegoAddCommandWithOutput(repoAbsolutePath, addCommand, namespace, cluster.KubeConfigPath)
=======
		By("And I run gitops add command with --app-config-url param", func() {
			output, _ := runWegoAddCommandWithOutput(repoAbsolutePath, addCommand, WEGO_DEFAULT_NAMESPACE)
>>>>>>> 3d359daa
			re := regexp.MustCompile(`(http|https):\/\/([\w\-_]+(?:(?:\.[\w\-_]+)+))([\w\-\.,@?^=%&amp;:/~\+#]*[\w\-\@?^=%&amp;/~\+#])?`)
			prLink = re.FindAllString(output, 1)[0]
		})

		By("Then I should see a PR created for external repo", func() {
			verifyPRCreated(appConfigRepoAbsPath, appName)
		})

		By("When I merge the created PR", func() {
			mergePR(appConfigRepoAbsPath, prLink)
		})

		By("Then I should see my workload deployed to the cluster", func() {
			verifyWegoAddCommand(appName, namespace, cluster.KubeConfigPath)
			verifyWorkloadIsDeployed(tip.workloadName, tip.workloadNamespace, cluster.KubeConfigPath)
		})
	})

	It("Verify that a PR fails when raised against the same app-repo with different branch and app", func() {
		var repoAbsolutePath string
		tip := generateTestInputs()
		tip2 := generateTestInputs()
		appName := tip.appRepoName
		appName2 := tip2.appRepoName
		prLink := "https://github.com/" + GITHUB_ORG + "/" + tip.appRepoName + "/pull/1"

		addCommand := "app add . --name=" + appName
		addCommand2 := "app add . --name=" + appName2

		defer deleteRepo(tip.appRepoName)
		defer deleteWorkload(tip.workloadName, tip.workloadNamespace, "")

		By("And application repo does not already exist", func() {
			deleteRepo(tip.appRepoName)
		})

		By("When I create an empty private repo for app", func() {
			repoAbsolutePath = initAndCreateEmptyRepo(tip.appRepoName, true)
		})

		By("And I git add-commit-push for app with workload", func() {
			gitAddCommitPush(repoAbsolutePath, tip.appManifestFilePath)
		})

<<<<<<< HEAD
		By("And I install wego to my active cluster", func() {
			installAndVerifyWego(namespace, cluster.KubeConfigPath)
=======
		By("And I install gitops to my active cluster", func() {
			installAndVerifyWego(WEGO_DEFAULT_NAMESPACE)
>>>>>>> 3d359daa
		})

		By("And I have my default ssh key on path "+DEFAULT_SSH_KEY_PATH, func() {
			setupSSHKey(DEFAULT_SSH_KEY_PATH)
		})

		By("And I run app add command for "+appName, func() {
			runWegoAddCommand(repoAbsolutePath, addCommand, namespace, cluster.KubeConfigPath)
		})

		By("Then I should see a PR created for "+appName, func() {
			verifyPRCreated(repoAbsolutePath, appName)
		})

		By("And I should fail to create a PR with the same app repo consecutively", func() {
			_, addCommandErr := runWegoAddCommandWithOutput(repoAbsolutePath, addCommand2, namespace, cluster.KubeConfigPath)
			Expect(addCommandErr).Should(ContainSubstring("422 Reference already exists"))
		})

		By("When I merge the previous PR", func() {
			mergePR(repoAbsolutePath, prLink)
		})

		By("Then I should see my workload deployed to the cluster", func() {
			verifyWegoAddCommand(appName, namespace, cluster.KubeConfigPath)
			verifyWorkloadIsDeployed(tip.workloadName, tip.workloadNamespace, cluster.KubeConfigPath)
		})

		By("And I should fail to create another PR with the same app", func() {
			_, addCommandErr := runWegoAddCommandWithOutput(repoAbsolutePath, addCommand2, namespace, cluster.KubeConfigPath)
			Expect(addCommandErr).Should(ContainSubstring("unable to create resource, resource already exists in cluster"))
		})
	})
<<<<<<< HEAD

	// Got this issue :
	//Verify that wego cannot work without wego components installed in the cluster [It]
	//[1]   /Users/joseordaz/go/src/github.com/josecordaz/weave-gitops-ww/test/acceptance/test/add_tests.go:90
	//[1]
	//[1]   Timed out after 60.001s.
	//[1]   Expected
	//[1]       <int>: 0
	//[1]   not to equal
	//[1]       <int>: 0
	//[1]
	//[1]   /Users/joseordaz/go/src/github.com/josecordaz/weave-gitops-ww/test/acceptance/test/add_tests.go:123
	//It("Verify that wego cannot work without wego components installed and with both url and directory provided", func() {
	//	var repoAbsolutePath string
	//	var errOutput string
	//	var exitCode int
	//	private := true
	//	tip := generateTestInputs()
	//	appRepoRemoteURL := "ssh://git@github.com/" + GITHUB_ORG + "/" + tip.appRepoName + ".git"
	//
	//	addCommand1 := "app add . --auto-merge=true"
	//	addCommand2 := "app add . --url=" + appRepoRemoteURL + " --auto-merge=true"
	//
	//	defer deleteRepo(tip.appRepoName)
	//
	//	By("And application repo does not already exist", func() {
	//		deleteRepo(tip.appRepoName)
	//	})
	//
	//	By("When I create a private repo with my app workload", func() {
	//		repoAbsolutePath = initAndCreateEmptyRepo(tip.appRepoName, private)
	//		gitAddCommitPush(repoAbsolutePath, tip.appManifestFilePath)
	//	})
	//
	//	By("And I run wego add command", func() {
	//		command := exec.Command("sh", "-c", fmt.Sprintf("cd %s && %s %s", repoAbsolutePath, WEGO_BIN_PATH, addCommand1))
	//		session, err := gexec.Start(command, GinkgoWriter, GinkgoWriter)
	//		Expect(err).ShouldNot(HaveOccurred())
	//		Eventually(session).Should(gexec.Exit())
	//		exitCode = session.Wait().ExitCode()
	//	})
	//
	//	By("Then I should see relevant message in the console", func() {
	//		// Should  be a failure
	//		Eventually(exitCode).ShouldNot(Equal(0))
	//	})
	//
	//	By("When I run add command with both directory path and url specified", func() {
	//		_, errOutput = runWegoAddCommandWithOutput(repoAbsolutePath, addCommand2, WEGO_DEFAULT_NAMESPACE, syncCluster.KubeConfigPath)
	//	})
	//
	//	By("Then I should see an error", func() {
	//		Expect(errOutput).To(ContainSubstring("you should choose either --url or the app directory"))
	//	})
	//})
	// This test needs a way to make the show logs not to fail when it finishes
	//It("Verify that wego cannot work with both url and directory provided", func() {
	//	var repoAbsolutePath string
	//	var errOutput string
	//	tip := generateTestInputs()
	//	appRepoRemoteURL := "ssh://git@github.com/" + GITHUB_ORG + "/" + tip.appRepoName + ".git"
	//
	//	addCommand := "app add . --url=" + appRepoRemoteURL + " --auto-merge=true"
	//
	//	defer deleteRepo(tip.appRepoName)
	//
	//	By("And application repo does not already exist", func() {
	//		deleteRepo(tip.appRepoName)
	//	})
	//
	//	By("When I create a private repo with my app workload", func() {
	//		repoAbsolutePath = initAndCreateEmptyRepo(tip.appRepoName, true)
	//		gitAddCommitPush(repoAbsolutePath, tip.appManifestFilePath)
	//	})
	//
	//	By("And I run add command with both directory path and url specified", func() {
	//		_, errOutput = runWegoAddCommandWithOutput(repoAbsolutePath, addCommand, "wego-system", syncCluster.KubeConfigPath)
	//	})
	//
	//	By("Then I should see an error", func() {
	//		Expect(errOutput).To(ContainSubstring("you should choose either --url or the app directory"))
	//	})
	//})
	//Verify that a PR is raised against a user repo when skipping auto-merge

	//////
	//It("Verify that wego can deploy an app after it is setup with an empty repo initially", func() {
	//	var repoAbsolutePath string
	//	private := true
	//	tip := generateTestInputs()
	//	appName := tip.appRepoName
	//
	//	addCommand := "app add . --auto-merge=true"
	//	defer deleteRepo(tip.appRepoName)
	//
	//	By("And application repo does not already exist", func() {
	//		deleteRepo(tip.appRepoName)
	//	})
	//
	//	By("When I create an empty private repo", func() {
	//		repoAbsolutePath = initAndCreateEmptyRepo(tip.appRepoName, private)
	//	})
	//
	//	By("And I install wego to my active cluster", func() {
	//		installAndVerifyWego(WEGO_DEFAULT_NAMESPACE, syncCluster.KubeConfigPath)
	//	})
	//
	//	By("And I have my default ssh key on path "+DEFAULT_SSH_KEY_PATH, func() {
	//		setupSSHKey(DEFAULT_SSH_KEY_PATH)
	//	})
	//
	//	By("And I run wego add command", func() {
	//		runWegoAddCommand(repoAbsolutePath, addCommand, WEGO_DEFAULT_NAMESPACE, syncCluster.KubeConfigPath)
	//	})
	//
	//	By("Then I should see wego add command linked the repo to the cluster", func() {
	//		verifyWegoAddCommand(appName, WEGO_DEFAULT_NAMESPACE, syncCluster.KubeConfigPath)
	//	})
	//
	//	By("And I git add-commit-push app workload to repo", func() {
	//		gitAddCommitPush(repoAbsolutePath, tip.appManifestFilePath)
	//	})
	//
	//	By("And I should see workload is deployed to the cluster", func() {
	//		verifyWorkloadIsDeployed(tip.workloadName, tip.workloadNamespace, syncCluster.KubeConfigPath)
	//	})
	//
	//	By("And repos created have private visibility", func() {
	//		Expect(getRepoVisibility(GITHUB_ORG, tip.appRepoName)).Should(ContainSubstring("true"))
	//	})
	//})
	////
	//It("Verify that wego can deploy app when user specifies branch, namespace, url, deployment-type", func() {
	//	var repoAbsolutePath string
	//	private := true
	//	DEFAULT_SSH_KEY_PATH := "~/.ssh/id_rsa"
	//	tip := generateTestInputs()
	//	branchName := "test-branch-02"
	//	namespace = "my-space"
	//	appName := tip.appRepoName
	//	appRepoRemoteURL := "ssh://git@github.com/" + GITHUB_ORG + "/" + appName + ".git"
	//
	//	addCommand := "app add --url=" + appRepoRemoteURL + " --branch=" + branchName + " --namespace=" + namespace + " --deployment-type=kustomize --app-config-url=NONE"
	//
	//	defer deleteRepo(tip.appRepoName)
	//
	//	By("And application repo does not already exist", func() {
	//		deleteRepo(tip.appRepoName)
	//	})
	//
	//	By("When I create a private repo with my app workload", func() {
	//		repoAbsolutePath = initAndCreateEmptyRepo(tip.appRepoName, private)
	//		gitAddCommitPush(repoAbsolutePath, tip.appManifestFilePath)
	//	})
	//
	//	By("And I install wego under my namespace: "+namespace, func() {
	//		installAndVerifyWego(namespace, syncCluster.KubeConfigPath)
	//	})
	//
	//	By("And I have my default ssh key on path "+DEFAULT_SSH_KEY_PATH, func() {
	//		setupSSHKey(DEFAULT_SSH_KEY_PATH)
	//	})
	//
	//	By("And I create a new branch", func() {
	//		createGitRepoBranch(repoAbsolutePath, branchName)
	//	})
	//
	//	By("And I run wego add command with specified branch, namespace, url, deployment-type", func() {
	//		runWegoAddCommand(repoAbsolutePath, addCommand, namespace, syncCluster.KubeConfigPath)
	//	})
	//
	//	By("Then I should see my workload deployed to the cluster", func() {
	//		verifyWegoAddCommand(appName, namespace, syncCluster.KubeConfigPath)
	//		verifyWorkloadIsDeployed(tip.workloadName, tip.workloadNamespace, syncCluster.KubeConfigPath)
	//	})
	//
	//	By("And my app is deployed under specified branch name", func() {
	//		branchOutput, _ := runCommandAndReturnStringOutput(fmt.Sprintf("kubectl get -n %s GitRepositories", namespace), syncCluster.KubeConfigPath)
	//		Eventually(branchOutput).Should(ContainSubstring(appName))
	//		Eventually(branchOutput).Should(ContainSubstring(branchName))
	//	})
	//
	//	By("And I should not see wego components in the remote git repo", func() {
	//		pullGitRepo(repoAbsolutePath)
	//		folderOutput, _ := runCommandAndReturnStringOutput(fmt.Sprintf("cd %s && ls -al", repoAbsolutePath), syncCluster.KubeConfigPath)
	//		Expect(folderOutput).ShouldNot(ContainSubstring(".wego"))
	//		Expect(folderOutput).ShouldNot(ContainSubstring("apps"))
	//		Expect(folderOutput).ShouldNot(ContainSubstring("targets"))
	//	})
	//})
	////
	//It("Verify that wego can deploy an app with specified config-url and app-config-url set to <url>", func() {
	//	var repoAbsolutePath string
	//	var configRepoRemoteURL string
	//	private := true
	//	tip := generateTestInputs()
	//	appName := tip.appRepoName
	//	appConfigRepoName := "wego-config-repo-" + RandString(8)
	//	appRepoRemoteURL := "ssh://git@github.com/" + GITHUB_ORG + "/" + tip.appRepoName + ".git"
	//	configRepoRemoteURL = "ssh://git@github.com/" + GITHUB_ORG + "/" + appConfigRepoName + ".git"
	//
	//	addCommand := "app add --url=" + appRepoRemoteURL + " --app-config-url=" + configRepoRemoteURL + " --auto-merge=true"
	//
	//	defer deleteRepo(tip.appRepoName)
	//	defer deleteRepo(appConfigRepoName)
	//
	//	By("And application repo does not already exist", func() {
	//		deleteRepo(tip.appRepoName)
	//		deleteRepo(appConfigRepoName)
	//	})
	//
	//	By("When I create a private repo for wego app config", func() {
	//		appConfigRepoAbsPath := initAndCreateEmptyRepo(appConfigRepoName, private)
	//		gitAddCommitPush(appConfigRepoAbsPath, tip.appManifestFilePath)
	//	})
	//
	//	By("When I create a private repo with my app workload", func() {
	//		repoAbsolutePath = initAndCreateEmptyRepo(tip.appRepoName, private)
	//		gitAddCommitPush(repoAbsolutePath, tip.appManifestFilePath)
	//	})
	//
	//	By("And I install wego to my active cluster", func() {
	//		installAndVerifyWego(WEGO_DEFAULT_NAMESPACE, syncCluster.KubeConfigPath)
	//	})
	//
	//	By("And I have my default ssh key on path "+DEFAULT_SSH_KEY_PATH, func() {
	//		setupSSHKey(DEFAULT_SSH_KEY_PATH)
	//	})
	//
	//	By("And I run wego add command with --url and --app-config-url params", func() {
	//		runWegoAddCommand(repoAbsolutePath+"/../", addCommand, WEGO_DEFAULT_NAMESPACE, syncCluster.KubeConfigPath)
	//	})
	//
	//	By("Then I should see my workload deployed to the cluster", func() {
	//		verifyWegoAddCommand(appName, WEGO_DEFAULT_NAMESPACE, syncCluster.KubeConfigPath)
	//		verifyWorkloadIsDeployed(tip.workloadName, tip.workloadNamespace, syncCluster.KubeConfigPath)
	//	})
	//})
	//
	//It("Verify that wego can deploy an app with specified config-url and app-config-url set to default", func() {
	//
	//	fmt.Println("MY CLUSTER IS 0 " + syncCluster.Name)
	//
	//	var repoAbsolutePath string
	//	private := false
	//	tip := generateTestInputs()
	//	appName := tip.appRepoName
	//	appRepoRemoteURL := "ssh://git@github.com/" + GITHUB_ORG + "/" + tip.appRepoName + ".git"
	//
	//	addCommand := "app add --url=" + appRepoRemoteURL + " --auto-merge=true"
	//
	//	defer deleteRepo(tip.appRepoName)
	//
	//	By("And application repo does not already exist", func() {
	//		deleteRepo(tip.appRepoName)
	//	})
	//
	//	By("When I create a private repo with my app workload", func() {
	//		repoAbsolutePath = initAndCreateEmptyRepo(tip.appRepoName, private)
	//		gitAddCommitPush(repoAbsolutePath, tip.appManifestFilePath)
	//	})
	//
	//	By("And I install wego to my active cluster", func() {
	//		installAndVerifyWego(WEGO_DEFAULT_NAMESPACE, syncCluster.KubeConfigPath)
	//	})
	//
	//	By("And I have my default ssh key on path "+DEFAULT_SSH_KEY_PATH, func() {
	//		setupSSHKey(DEFAULT_SSH_KEY_PATH)
	//	})
	//
	//	By("And I run wego add command with --url", func() {
	//		runWegoAddCommand(repoAbsolutePath+"/../", addCommand, WEGO_DEFAULT_NAMESPACE, syncCluster.KubeConfigPath)
	//	})
	//
	//	By("Then I should see my workload deployed to the cluster", func() {
	//		verifyWegoAddCommand(appName, WEGO_DEFAULT_NAMESPACE, syncCluster.KubeConfigPath)
	//		verifyWorkloadIsDeployed(tip.workloadName, tip.workloadNamespace, syncCluster.KubeConfigPath)
	//	})
	//})
	////
	//It("Verify that wego can deploy an app when provided with relative path: 'path/to/repo/dir'", func() {
	//
	//	fmt.Println("MY CLUSTER IS 1 " + syncCluster.Name)
	//
	//	var repoAbsolutePath string
	//	private := true
	//	tip := generateTestInputs()
	//	appName := tip.appRepoName
	//
	//	addCommand := "app add " + tip.appRepoName + "/" + " --auto-merge=true"
	//
	//	defer deleteRepo(tip.appRepoName)
	//
	//	By("And application repo does not already exist", func() {
	//		deleteRepo(tip.appRepoName)
	//	})
	//
	//	By("When I create a private repo with my app workload", func() {
	//		repoAbsolutePath = initAndCreateEmptyRepo(tip.appRepoName, private)
	//		gitAddCommitPush(repoAbsolutePath, tip.appManifestFilePath)
	//	})
	//
	//	By("And I install wego to my active cluster", func() {
	//		installAndVerifyWego(WEGO_DEFAULT_NAMESPACE, syncCluster.KubeConfigPath)
	//	})
	//
	//	By("And I have my default ssh key on path "+DEFAULT_SSH_KEY_PATH, func() {
	//		setupSSHKey(DEFAULT_SSH_KEY_PATH)
	//	})
	//
	//	By("And I run wego add command from repo parent dir", func() {
	//		pathToRepoParentDir := repoAbsolutePath + "/../"
	//		runWegoAddCommand(pathToRepoParentDir, addCommand, WEGO_DEFAULT_NAMESPACE, syncCluster.KubeConfigPath)
	//	})
	//
	//	By("Then I should see my workload deployed to the cluster", func() {
	//		verifyWegoAddCommand(appName, WEGO_DEFAULT_NAMESPACE, syncCluster.KubeConfigPath)
	//		verifyWorkloadIsDeployed(tip.workloadName, tip.workloadNamespace, syncCluster.KubeConfigPath)
	//	})
	//
	//	By("And repos created have private visibility", func() {
	//		Expect(getRepoVisibility(GITHUB_ORG, tip.appRepoName)).Should(ContainSubstring("true"))
	//	})
	//})
	//////
	//It("Verify that wego can deploy multiple workloads from a single app repo", func() {
	//
	//	fmt.Println("MY CLUSTER IS 2 " + syncCluster.Name)
	//
	//	var repoAbsolutePath string
	//	tip1 := generateTestInputs()
	//	tip2 := generateTestInputs()
	//	appRepoName := "wego-test-app-" + RandString(8)
	//	appName := appRepoName
	//
	//	addCommand := "app add . --name=" + appName + " --auto-merge=true"
	//
	//	defer deleteRepo(appRepoName)
	//
	//	By("And application repos do not already exist", func() {
	//		deleteRepo(appRepoName)
	//	})
	//
	//	By("When I create an empty private repo for app1", func() {
	//		repoAbsolutePath = initAndCreateEmptyRepo(appRepoName, true)
	//	})
	//
	//	By("And I git add-commit-push for app with multiple workloads", func() {
	//		gitAddCommitPush(repoAbsolutePath, tip1.appManifestFilePath)
	//		gitAddCommitPush(repoAbsolutePath, tip2.appManifestFilePath)
	//	})
	//
	//	By("And I install wego to my active cluster", func() {
	//		installAndVerifyWego(WEGO_DEFAULT_NAMESPACE, syncCluster.KubeConfigPath)
	//	})
	//
	//	By("And I have my default ssh key on path "+DEFAULT_SSH_KEY_PATH, func() {
	//		setupSSHKey(DEFAULT_SSH_KEY_PATH)
	//	})
	//
	//	By("And I run wego add command for 1st app", func() {
	//		runWegoAddCommand(repoAbsolutePath, addCommand, WEGO_DEFAULT_NAMESPACE, syncCluster.KubeConfigPath)
	//	})
	//
	//	By("Then I should see wego add command linked the repo  to the cluster", func() {
	//		verifyWegoAddCommand(appName, WEGO_DEFAULT_NAMESPACE, syncCluster.KubeConfigPath)
	//	})
	//
	//	By("And I should see workload for app1 is deployed to the cluster", func() {
	//		verifyWorkloadIsDeployed(tip1.workloadName, tip1.workloadNamespace, syncCluster.KubeConfigPath)
	//		verifyWorkloadIsDeployed(tip2.workloadName, tip2.workloadNamespace, syncCluster.KubeConfigPath)
	//	})
	//})
	////
	//It("Verify that wego can add multiple apps dir to the cluster using single repo for wego config", func() {
	//
	//	fmt.Println("MY CLUSTER IS 3 " + syncCluster.Name)
	//
	//	var repoAbsolutePath string
	//	var configRepoRemoteURL string
	//	private := true
	//	tip1 := generateTestInputs()
	//	tip2 := generateTestInputs()
	//	readmeFilePath := "./data/README.md"
	//	appRepoName1 := "wego-test-app-" + RandString(8)
	//	appRepoName2 := "wego-test-app-" + RandString(8)
	//	appConfigRepoName := "wego-config-repo-" + RandString(8)
	//	configRepoRemoteURL = "ssh://git@github.com/" + GITHUB_ORG + "/" + appConfigRepoName + ".git"
	//	appName1 := appRepoName1
	//	appName2 := appRepoName2
	//
	//	addCommand := "app add . --app-config-url=" + configRepoRemoteURL + " --auto-merge=true"
	//
	//	defer deleteRepo(appRepoName1)
	//	defer deleteRepo(appRepoName2)
	//	defer deleteRepo(appConfigRepoName)
	//
	//	By("And application repo does not already exist", func() {
	//		deleteRepo(appRepoName1)
	//		deleteRepo(appRepoName2)
	//		deleteRepo(appConfigRepoName)
	//	})
	//
	//	By("And I install wego to my active cluster", func() {
	//		installAndVerifyWego(WEGO_DEFAULT_NAMESPACE, syncCluster.KubeConfigPath)
	//	})
	//
	//	By("And I have my default ssh key on path "+DEFAULT_SSH_KEY_PATH, func() {
	//		setupSSHKey(DEFAULT_SSH_KEY_PATH)
	//	})
	//
	//	By("When I create a private repo for wego app config", func() {
	//		appConfigRepoAbsPath := initAndCreateEmptyRepo(appConfigRepoName, private)
	//		gitAddCommitPush(appConfigRepoAbsPath, readmeFilePath)
	//	})
	//
	//	By("And I create a repo with my app1 workload and run the add the command on it", func() {
	//		repoAbsolutePath = initAndCreateEmptyRepo(appRepoName1, private)
	//		gitAddCommitPush(repoAbsolutePath, tip1.appManifestFilePath)
	//		runWegoAddCommand(repoAbsolutePath, addCommand, WEGO_DEFAULT_NAMESPACE, syncCluster.KubeConfigPath)
	//	})
	//
	//	By("And I create a repo with my app2 workload and run the add the command on it", func() {
	//		repoAbsolutePath = initAndCreateEmptyRepo(appRepoName2, private)
	//		gitAddCommitPush(repoAbsolutePath, tip2.appManifestFilePath)
	//		runWegoAddCommand(repoAbsolutePath, addCommand, WEGO_DEFAULT_NAMESPACE, syncCluster.KubeConfigPath)
	//	})
	//
	//	By("Then I should see my workloads for app1 and app2 are deployed to the cluster", func() {
	//		verifyWegoAddCommand(appName1, WEGO_DEFAULT_NAMESPACE, syncCluster.KubeConfigPath)
	//		verifyWegoAddCommand(appName2, WEGO_DEFAULT_NAMESPACE, syncCluster.KubeConfigPath)
	//		verifyWorkloadIsDeployed(tip1.workloadName, tip1.workloadNamespace, syncCluster.KubeConfigPath)
	//		verifyWorkloadIsDeployed(tip2.workloadName, tip2.workloadNamespace, syncCluster.KubeConfigPath)
	//	})
	//})
	//
	//It("Verify that wego can add multiple apps dir to the cluster using single app and wego config repo", func() {
	//	var repoAbsolutePath string
	//	private := true
	//	tip1 := generateTestInputs()
	//	tip2 := generateTestInputs()
	//	appRepoName := "wego-test-app-" + RandString(8)
	//	appName1 := "app1"
	//	appName2 := "app2"
	//
	//	addCommand1 := "app add . --path=./" + appName1 + " --name=" + appName1 + " --auto-merge=true"
	//	addCommand2 := "app add . --path=./" + appName2 + " --name=" + appName2 + " --auto-merge=true"
	//
	//	defer deleteRepo(appRepoName)
	//
	//	By("And application repo does not already exist", func() {
	//		deleteRepo(appRepoName)
	//	})
	//
	//	By("And I install wego to my active cluster", func() {
	//		installAndVerifyWego(WEGO_DEFAULT_NAMESPACE, syncCluster.KubeConfigPath)
	//	})
	//
	//	By("And I have my default ssh key on path "+DEFAULT_SSH_KEY_PATH, func() {
	//		setupSSHKey(DEFAULT_SSH_KEY_PATH)
	//	})
	//
	//	By("And I create a repo with my app1 and app2 workloads and run the add the command for each app", func() {
	//		repoAbsolutePath = initAndCreateEmptyRepo(appRepoName, private)
	//		app1Path := createSubDir(appName1, repoAbsolutePath)
	//		app2Path := createSubDir(appName2, repoAbsolutePath)
	//		gitAddCommitPush(app1Path, tip1.appManifestFilePath)
	//		gitAddCommitPush(app2Path, tip2.appManifestFilePath)
	//		runWegoAddCommand(repoAbsolutePath, addCommand1, WEGO_DEFAULT_NAMESPACE, syncCluster.KubeConfigPath)
	//		runWegoAddCommand(repoAbsolutePath, addCommand2, WEGO_DEFAULT_NAMESPACE, syncCluster.KubeConfigPath)
	//	})
	//
	//	By("Then I should see my workloads for app1 and app2 are deployed to the cluster", func() {
	//		verifyWegoAddCommand(appName1, WEGO_DEFAULT_NAMESPACE, syncCluster.KubeConfigPath)
	//		verifyWegoAddCommand(appName2, WEGO_DEFAULT_NAMESPACE, syncCluster.KubeConfigPath)
	//		verifyWorkloadIsDeployed(tip1.workloadName, tip1.workloadNamespace, syncCluster.KubeConfigPath)
	//		verifyWorkloadIsDeployed(tip2.workloadName, tip2.workloadNamespace, syncCluster.KubeConfigPath)
	//	})
	//})
	//
	//It("Verify that wego can deploy an app with app-config-url set to <url>", func() {
	//	var repoAbsolutePath string
	//	var configRepoRemoteURL string
	//	var listOutput string
	//	var appStatus1 string
	//	var appStatus2 string
	//	var appStatus3 string
	//	private := true
	//	readmeFilePath := "./data/README.md"
	//	tip := generateTestInputs()
	//	appFilesRepoName := tip.appRepoName
	//	appConfigRepoName := "wego-config-repo-" + RandString(8)
	//	configRepoRemoteURL = "ssh://git@github.com/" + GITHUB_ORG + "/" + appConfigRepoName + ".git"
	//	helmRepoURL := "https://charts.kube-ops.io"
	//	appName1 := appFilesRepoName
	//	workloadName1 := tip.workloadName
	//	workloadNamespace1 := tip.workloadNamespace
	//	appManifestFilePath1 := tip.appManifestFilePath
	//	appName2 := "my-helm-app"
	//	appManifestFilePath2 := "./data/helm-repo/hello-world"
	//	appName3 := "loki"
	//	workloadName3 := "loki-0"
	//
	//	addCommand1 := "app add . --app-config-url=" + configRepoRemoteURL + " --auto-merge=true"
	//	addCommand2 := "app add . --deployment-type=helm --path=./hello-world --name=" + appName2 + " --app-config-url=" + configRepoRemoteURL + " --auto-merge=true"
	//	addCommand3 := "app add --url=" + helmRepoURL + " --chart=" + appName3 + " --app-config-url=" + configRepoRemoteURL + " --auto-merge=true"
	//
	//	defer deleteRepo(appFilesRepoName)
	//	defer deleteRepo(appConfigRepoName)
	//
	//	By("And application repo does not already exist", func() {
	//		deleteRepo(appFilesRepoName)
	//		deleteRepo(appConfigRepoName)
	//	})
	//
	//	By("When I create a private repo for wego app config", func() {
	//		appConfigRepoAbsPath := initAndCreateEmptyRepo(appConfigRepoName, private)
	//		gitAddCommitPush(appConfigRepoAbsPath, readmeFilePath)
	//	})
	//
	//	By("When I create a private repo with app1 workload", func() {
	//		repoAbsolutePath = initAndCreateEmptyRepo(appFilesRepoName, private)
	//		gitAddCommitPush(repoAbsolutePath, appManifestFilePath1)
	//	})
	//
	//	By("And I install wego to my active cluster", func() {
	//		installAndVerifyWego(WEGO_DEFAULT_NAMESPACE, syncCluster.KubeConfigPath)
	//	})
	//
	//	By("And I have my default ssh key on path "+DEFAULT_SSH_KEY_PATH, func() {
	//		setupSSHKey(DEFAULT_SSH_KEY_PATH)
	//	})
	//
	//	By("And I run wego app add command for app1: "+appName1, func() {
	//		runWegoAddCommand(repoAbsolutePath, addCommand1, WEGO_DEFAULT_NAMESPACE, syncCluster.KubeConfigPath)
	//	})
	//
	//	By("Then I should see my workload deployed for app1", func() {
	//		verifyWegoAddCommand(appName1, WEGO_DEFAULT_NAMESPACE, syncCluster.KubeConfigPath)
	//		verifyWorkloadIsDeployed(workloadName1, workloadNamespace1, syncCluster.KubeConfigPath)
	//	})
	//
	//	By("When I add manifests for app2", func() {
	//		gitAddCommitPush(repoAbsolutePath, appManifestFilePath2)
	//	})
	//
	//	By("And I run wego app add command for app2: "+appName2, func() {
	//		runWegoAddCommand(repoAbsolutePath, addCommand2, WEGO_DEFAULT_NAMESPACE, syncCluster.KubeConfigPath)
	//	})
	//
	//	By("Then I should see my workload deployed for app2", func() {
	//		verifyWegoAddCommand(appName2, WEGO_DEFAULT_NAMESPACE, syncCluster.KubeConfigPath)
	//		Expect(waitForResource("apps", appName2, WEGO_DEFAULT_NAMESPACE, INSTALL_PODS_READY_TIMEOUT, syncCluster.KubeConfigPath)).To(Succeed())
	//		Expect(waitForResource("configmaps", "helloworld-configmap", WEGO_DEFAULT_NAMESPACE, INSTALL_PODS_READY_TIMEOUT, syncCluster.KubeConfigPath)).To(Succeed())
	//	})
	//
	//	By("When I run wego app add command for app3: "+appName3, func() {
	//		runWegoAddCommand(repoAbsolutePath, addCommand3, WEGO_DEFAULT_NAMESPACE, syncCluster.KubeConfigPath)
	//	})
	//
	//	By("Then I should see my workload deployed for app3", func() {
	//		verifyWegoHelmAddCommand(appName3, WEGO_DEFAULT_NAMESPACE, syncCluster.KubeConfigPath)
	//		verifyHelmPodWorkloadIsDeployed(workloadName3, WEGO_DEFAULT_NAMESPACE, syncCluster.KubeConfigPath)
	//	})
	//
	//	By("When I check the app status for app1", func() {
	//		appStatus1, _ = runCommandAndReturnStringOutput(WEGO_BIN_PATH+" app status "+appName1, syncCluster.KubeConfigPath)
	//	})
	//
	//	By("Then I should see the status for "+appName1, func() {
	//		Eventually(appStatus1).Should(ContainSubstring(`Last successful reconciliation:`))
	//		Eventually(appStatus1).Should(ContainSubstring(`gitrepository/` + appName1))
	//		Eventually(appStatus1).Should(ContainSubstring(`kustomization/` + appName1))
	//	})
	//
	//	By("When I check the app status for app2", func() {
	//		appStatus2, _ = runCommandAndReturnStringOutput(WEGO_BIN_PATH+" app status "+appName2, syncCluster.KubeConfigPath)
	//	})
	//
	//	By("Then I should see the status for "+appName2, func() {
	//		Eventually(appStatus2).Should(ContainSubstring(`Last successful reconciliation:`))
	//		Eventually(appStatus2).Should(ContainSubstring(`gitrepository/` + appName2))
	//		Eventually(appStatus2).Should(ContainSubstring(`helmrelease/` + appName2))
	//	})
	//
	//	By("When I check the app status for app3", func() {
	//		appStatus3, _ = runCommandAndReturnStringOutput(WEGO_BIN_PATH+" app status "+appName3, syncCluster.KubeConfigPath)
	//	})
	//
	//	By("Then I should see the status for "+appName3, func() {
	//		Eventually(appStatus3).Should(ContainSubstring(`Last successful reconciliation:`))
	//		Eventually(appStatus3).Should(ContainSubstring(`helmrepository/` + appName3))
	//		Eventually(appStatus3).Should(ContainSubstring(`helmrelease/` + appName3))
	//	})
	//
	//	By("When I check for apps list", func() {
	//		listOutput, _ = runCommandAndReturnStringOutput(WEGO_BIN_PATH+" app list", syncCluster.KubeConfigPath)
	//	})
	//
	//	By("Then I should see appNames for all apps listed", func() {
	//		Eventually(listOutput).Should(ContainSubstring(appName1))
	//		Eventually(listOutput).Should(ContainSubstring(appName2))
	//		Eventually(listOutput).Should(ContainSubstring(appName3))
	//	})
	//
	//	By("And I should not see wego components in app repo: "+appFilesRepoName, func() {
	//		pullGitRepo(repoAbsolutePath)
	//		folderOutput, _ := runCommandAndReturnStringOutput(fmt.Sprintf("cd %s && ls -al", repoAbsolutePath), "")
	//		Expect(folderOutput).ShouldNot(ContainSubstring(".wego"))
	//		Expect(folderOutput).ShouldNot(ContainSubstring("apps"))
	//		Expect(folderOutput).ShouldNot(ContainSubstring("targets"))
	//	})
	//
	//	By("And I should see wego components in config repo: "+appConfigRepoName, func() {
	//		folderOutput, _ := runCommandAndReturnStringOutput(fmt.Sprintf("cd %s && git clone %s && cd %s && ls -al", repoAbsolutePath, configRepoRemoteURL, appConfigRepoName), "")
	//		Expect(folderOutput).ShouldNot(ContainSubstring(".wego"))
	//		Expect(folderOutput).Should(ContainSubstring("apps"))
	//		Expect(folderOutput).Should(ContainSubstring("targets"))
	//	})
	//})
	////
	//It("SmokeTest - Verify that wego can deploy multiple apps one with private and other with public repo", func() {
	//	var listOutput string
	//	var pauseOutput string
	//	var unpauseOutput string
	//	var appStatus1 *gexec.Session
	//	var appStatus2 *gexec.Session
	//	var appRemoveOutput *gexec.Session
	//	var repoAbsolutePath1 string
	//	var repoAbsolutePath2 string
	//	var appManifestFile1 string
	//	tip1 := generateTestInputs()
	//	tip2 := generateTestInputs()
	//	appName1 := tip1.appRepoName
	//	appName2 := tip2.appRepoName
	//	private := true
	//	public := false
	//	replicaSetValue := 3
	//
	//	addCommand1 := "app add . --name=" + appName1 + " --auto-merge=true"
	//	addCommand2 := "app add . --name=" + appName2 + " --auto-merge=true"
	//
	//	defer deleteRepo(tip1.appRepoName)
	//	defer deleteRepo(tip2.appRepoName)
	//
	//	By("And application repos do not already exist", func() {
	//		deleteRepo(tip1.appRepoName)
	//		deleteRepo(tip2.appRepoName)
	//	})
	//
	//	By("When I create an empty private repo for app1", func() {
	//		repoAbsolutePath1 = initAndCreateEmptyRepo(tip1.appRepoName, private)
	//	})
	//
	//	By("When I create an empty public repo for app2", func() {
	//		repoAbsolutePath2 = initAndCreateEmptyRepo(tip2.appRepoName, public)
	//	})
	//
	//	By("And I git add-commit-push for app1 with workload", func() {
	//		gitAddCommitPush(repoAbsolutePath1, tip1.appManifestFilePath)
	//	})
	//
	//	By("And I git add-commit-push for app2 with workload", func() {
	//		gitAddCommitPush(repoAbsolutePath2, tip2.appManifestFilePath)
	//	})
	//
	//	By("And I install wego to my active cluster", func() {
	//		installAndVerifyWego(WEGO_DEFAULT_NAMESPACE, syncCluster.KubeConfigPath)
	//	})
	//
	//	By("And I have my default ssh key on path "+DEFAULT_SSH_KEY_PATH, func() {
	//		setupSSHKey(DEFAULT_SSH_KEY_PATH)
	//	})
	//
	//	By("And I run wego app add command for 1st app", func() {
	//		runWegoAddCommand(repoAbsolutePath1, addCommand1, WEGO_DEFAULT_NAMESPACE, syncCluster.KubeConfigPath)
	//	})
	//
	//	By("And I run wego app add command for 2nd app", func() {
	//		runWegoAddCommand(repoAbsolutePath2, addCommand2, WEGO_DEFAULT_NAMESPACE, syncCluster.KubeConfigPath)
	//	})
	//
	//	By("Then I should see wego app add command linked the repo1 to the cluster", func() {
	//		verifyWegoAddCommand(appName1, WEGO_DEFAULT_NAMESPACE, syncCluster.KubeConfigPath)
	//	})
	//
	//	By("And I should see wego app add command linked the repo2 to the cluster", func() {
	//		verifyWegoAddCommand(appName2, WEGO_DEFAULT_NAMESPACE, syncCluster.KubeConfigPath)
	//	})
	//
	//	By("And I should see workload for app1 is deployed to the cluster", func() {
	//		verifyWorkloadIsDeployed(tip1.workloadName, tip1.workloadNamespace, syncCluster.KubeConfigPath)
	//	})
	//
	//	By("And I should see workload for app2 is deployed to the cluster", func() {
	//		verifyWorkloadIsDeployed(tip2.workloadName, tip2.workloadNamespace, syncCluster.KubeConfigPath)
	//	})
	//
	//	By("And repos created have proper visibility", func() {
	//		Eventually(getRepoVisibility(GITHUB_ORG, tip1.appRepoName)).Should(ContainSubstring("true"))
	//		Eventually(getRepoVisibility(GITHUB_ORG, tip2.appRepoName)).Should(ContainSubstring("false"))
	//	})
	//
	//	By("When I check the app status for "+appName1, func() {
	//		appStatus1 = runCommandAndReturnSessionOutput(fmt.Sprintf("%s app status %s", WEGO_BIN_PATH, appName1), syncCluster.KubeConfigPath)
	//	})
	//
	//	By("Then I should see the status for "+appName1, func() {
	//		Eventually(appStatus1).Should(gbytes.Say(`Last successful reconciliation:`))
	//		Eventually(appStatus1).Should(gbytes.Say(`gitrepository/` + appName1))
	//		Eventually(appStatus1).Should(gbytes.Say(`kustomization/` + appName1))
	//	})
	//
	//	By("When I check the app status for "+appName2, func() {
	//		appStatus2 = runCommandAndReturnSessionOutput(fmt.Sprintf("%s app status %s", WEGO_BIN_PATH, appName2), syncCluster.KubeConfigPath)
	//	})
	//
	//	By("Then I should see the status for "+appName2, func() {
	//		Eventually(appStatus2).Should(gbytes.Say(`Last successful reconciliation:`))
	//		Eventually(appStatus2).Should(gbytes.Say(`gitrepository/` + appName2))
	//		Eventually(appStatus2).Should(gbytes.Say(`kustomization/` + appName2))
	//	})
	//
	//	By("When I check for apps list", func() {
	//		listOutput, _ = runCommandAndReturnStringOutput(WEGO_BIN_PATH+" app list", syncCluster.KubeConfigPath)
	//	})
	//
	//	By("Then I should see appNames for both apps listed", func() {
	//		Eventually(listOutput).Should(ContainSubstring(appName1))
	//		Eventually(listOutput).Should(ContainSubstring(appName2))
	//	})
	//
	//	By("When I pause an app: "+appName1, func() {
	//		pauseOutput, _ = runCommandAndReturnStringOutput(WEGO_BIN_PATH+" app pause "+appName1, syncCluster.KubeConfigPath)
	//	})
	//
	//	By("Then I should see pause message", func() {
	//		Expect(pauseOutput).To(ContainSubstring("gitops automation paused for " + appName1))
	//	})
	//
	//	By("When I check app status for paused app", func() {
	//		appStatus1 = runCommandAndReturnSessionOutput(fmt.Sprintf("%s app status %s", WEGO_BIN_PATH, appName1), syncCluster.KubeConfigPath)
	//	})
	//
	//	By("Then I should see pause status as suspended=true", func() {
	//		Eventually(appStatus1).Should(gbytes.Say(`kustomization/` + appName1 + `\s*True\s*.*True`))
	//	})
	//
	//	By("And changes to the app files should not be synchronized", func() {
	//		appManifestFile1, _ = runCommandAndReturnStringOutput("cd "+repoAbsolutePath1+" && ls | grep yaml", "")
	//		createAppReplicas(repoAbsolutePath1, appManifestFile1, replicaSetValue, tip1.workloadName, syncCluster.KubeConfigPath)
	//		gitUpdateCommitPush(repoAbsolutePath1)
	//		_ = waitForReplicaCreation(tip1.workloadNamespace, replicaSetValue, EVENTUALLY_DEFAULT_TIMEOUT, syncCluster.KubeConfigPath)
	//		_ = runCommandPassThrough([]string{}, "sh", "-c", fmt.Sprintf("kubectl wait --for=condition=Ready --timeout=100s -n %s --all pods", tip1.workloadNamespace))
	//	})
	//
	//	By("And number of app replicas should remain same", func() {
	//		replicaOutput, _ := runCommandAndReturnStringOutput("kubectl get pods -n "+tip1.workloadNamespace+" --field-selector=status.phase=Running --no-headers=true | wc -l", syncCluster.KubeConfigPath)
	//		Expect(replicaOutput).To(ContainSubstring("1"))
	//	})
	//
	//	By("When I re-run app pause command", func() {
	//		pauseOutput, _ = runCommandAndReturnStringOutput(WEGO_BIN_PATH+" app pause "+appName1, syncCluster.KubeConfigPath)
	//	})
	//
	//	By("Then I should see a console message without any errors", func() {
	//		Expect(pauseOutput).To(ContainSubstring("app " + appName1 + " is already paused"))
	//	})
	//
	//	By("When I unpause an app: "+appName1, func() {
	//		unpauseOutput, _ = runCommandAndReturnStringOutput(WEGO_BIN_PATH+" app unpause "+appName1, syncCluster.KubeConfigPath)
	//	})
	//
	//	By("Then I should see unpause message", func() {
	//		Expect(unpauseOutput).To(ContainSubstring("gitops automation unpaused for " + appName1))
	//	})
	//
	//	By("And I should see app replicas created in the cluster", func() {
	//		_ = waitForReplicaCreation(tip1.workloadNamespace, replicaSetValue, EVENTUALLY_DEFAULT_TIMEOUT, syncCluster.KubeConfigPath)
	//		_ = runCommandPassThrough([]string{}, "sh", "-c", fmt.Sprintf("kubectl wait --for=condition=Ready --timeout=100s -n %s --all pods", tip1.workloadNamespace))
	//		replicaOutput, _ := runCommandAndReturnStringOutput("kubectl get pods -n "+tip1.workloadNamespace+" --field-selector=status.phase=Running --no-headers=true | wc -l", syncCluster.KubeConfigPath)
	//		Expect(replicaOutput).To(ContainSubstring(strconv.Itoa(replicaSetValue)))
	//	})
	//
	//	By("When I re-run app unpause command", func() {
	//		unpauseOutput, _ = runCommandAndReturnStringOutput(WEGO_BIN_PATH+" app unpause "+appName1, syncCluster.KubeConfigPath)
	//	})
	//
	//	By("Then I should see unpause message without any errors", func() {
	//		Expect(unpauseOutput).To(ContainSubstring("app " + appName1 + " is already reconciling"))
	//	})
	//
	//	By("When I check app status for unpaused app", func() {
	//		appStatus1 = runCommandAndReturnSessionOutput(fmt.Sprintf("%s app status %s", WEGO_BIN_PATH, appName1), syncCluster.KubeConfigPath)
	//	})
	//
	//	By("Then I should see pause status as suspended=false", func() {
	//		Eventually(appStatus1).Should(gbytes.Say(`kustomization/` + appName1 + `\s*True\s*.*False`))
	//	})
	//
	//	By("When I remove an app", func() {
	//		appRemoveOutput = runCommandAndReturnSessionOutput(WEGO_BIN_PATH+" app remove "+appName2, syncCluster.KubeConfigPath)
	//	})
	//
	//	By("Then I should see app removing message", func() {
	//		Eventually(appRemoveOutput).Should(gbytes.Say("► Removing application from cluster and repository"))
	//		Eventually(appRemoveOutput).Should(gbytes.Say("► Committing and pushing wego updates for application"))
	//		Eventually(appRemoveOutput).Should(gbytes.Say("► Pushing app changes to repository"))
	//	})
	//
	//	By("And app should get deleted from the cluster", func() {
	//		_ = waitForAppRemoval(appName2, THIRTY_SECOND_TIMEOUT)
	//	})
	//})
	////
	//It("Verify that wego can deploy a helm app from a git repo with app-config-url set to NONE", func() {
	//	var repoAbsolutePath string
	//	var reinstallOutput string
	//	var reAddOutput string
	//	var removeOutput *gexec.Session
	//	private := true
	//	appManifestFilePath := "./data/helm-repo/hello-world"
	//	appName := "my-helm-app"
	//	appRepoName := "wego-test-app-" + RandString(8)
	//	badAppName := "foo"
	//
	//	addCommand := "app add . --deployment-type=helm --path=./hello-world --name=" + appName + " --app-config-url=NONE"
	//
	//	defer deleteRepo(appRepoName)
	//
	//	By("Application and config repo does not already exist", func() {
	//		deleteRepo(appRepoName)
	//	})
	//
	//	By("When I create a private repo with my app workload", func() {
	//		repoAbsolutePath = initAndCreateEmptyRepo(appRepoName, private)
	//		gitAddCommitPush(repoAbsolutePath, appManifestFilePath)
	//	})
	//
	//	By("And I install wego to my active cluster", func() {
	//		installAndVerifyWego(WEGO_DEFAULT_NAMESPACE, syncCluster.KubeConfigPath)
	//	})
	//
	//	By("And I have my default ssh key on path "+DEFAULT_SSH_KEY_PATH, func() {
	//		setupSSHKey(DEFAULT_SSH_KEY_PATH)
	//	})
	//
	//	By("And I run wego add command", func() {
	//		runWegoAddCommand(repoAbsolutePath, addCommand, WEGO_DEFAULT_NAMESPACE, syncCluster.KubeConfigPath)
	//	})
	//
	//	By("Then I should see my workload deployed to the cluster", func() {
	//		verifyWegoAddCommand(appName, WEGO_DEFAULT_NAMESPACE, syncCluster.KubeConfigPath)
	//		Expect(waitForResource("apps", appName, WEGO_DEFAULT_NAMESPACE, INSTALL_PODS_READY_TIMEOUT, syncCluster.KubeConfigPath)).To(Succeed())
	//		Expect(waitForResource("configmaps", "helloworld-configmap", WEGO_DEFAULT_NAMESPACE, INSTALL_PODS_READY_TIMEOUT, syncCluster.KubeConfigPath)).To(Succeed())
	//	})
	//
	//	By("And I should not see wego components in the remote git repo", func() {
	//		pullGitRepo(repoAbsolutePath)
	//		folderOutput, _ := runCommandAndReturnStringOutput(fmt.Sprintf("cd %s && ls -al", repoAbsolutePath), "")
	//		Expect(folderOutput).ShouldNot(ContainSubstring(".wego"))
	//		Expect(folderOutput).ShouldNot(ContainSubstring("apps"))
	//		Expect(folderOutput).ShouldNot(ContainSubstring("targets"))
	//	})
	//
	//	By("When I rerun wego gitops install", func() {
	//		reinstallOutput, _ = runCommandAndReturnStringOutput(WEGO_BIN_PATH+" gitops install", syncCluster.KubeConfigPath)
	//	})
	//
	//	By("Then I should not see any errors", func() {
	//		Eventually(reinstallOutput).Should(ContainSubstring("► installing components in " + WEGO_DEFAULT_NAMESPACE + " namespace"))
	//		Eventually(reinstallOutput).Should(ContainSubstring("✔ image-reflector-controller: deployment ready"))
	//		Eventually(reinstallOutput).Should(ContainSubstring("✔ image-automation-controller: deployment ready"))
	//		Eventually(reinstallOutput).Should(ContainSubstring("✔ source-controller: deployment ready"))
	//		Eventually(reinstallOutput).Should(ContainSubstring("✔ kustomize-controller: deployment ready"))
	//		Eventually(reinstallOutput).Should(ContainSubstring("✔ helm-controller: deployment ready"))
	//		Eventually(reinstallOutput).Should(ContainSubstring("✔ notification-controller: deployment ready"))
	//	})
	//
	//	By("When I rerun wego app add command", func() {
	//		_, reAddOutput = runCommandAndReturnStringOutput(fmt.Sprintf("cd %s && %s %s", repoAbsolutePath, WEGO_BIN_PATH, addCommand), syncCluster.KubeConfigPath)
	//	})
	//
	//	By("Then I should see an error", func() {
	//		Eventually(reAddOutput).Should(ContainSubstring("Error: failed to add the app " + appName + ": unable to create resource, resource already exists in cluster"))
	//	})
	//
	//	By("And app status should remain same", func() {
	//		out := runCommandAndReturnSessionOutput(WEGO_BIN_PATH+" app status "+appName, syncCluster.KubeConfigPath)
	//		Eventually(out).Should(gbytes.Say(`helmrelease/` + appName + `\s*True\s*.*False`))
	//	})
	//
	//	By("When I run wego app remove", func() {
	//		_ = runCommandPassThrough([]string{}, "sh", "-c", fmt.Sprintf("%s app remove %s", WEGO_BIN_PATH, appName))
	//	})
	//
	//	By("Then I should see app removed from the cluster", func() {
	//		_ = waitForAppRemoval(appName, THIRTY_SECOND_TIMEOUT)
	//	})
	//
	//	By("When I run wego app remove for a non-existent app", func() {
	//		removeOutput = runCommandAndReturnSessionOutput(WEGO_BIN_PATH+" app remove "+badAppName, syncCluster.KubeConfigPath)
	//	})
	//
	//	By("Then I should get an error", func() {
	//		Eventually(removeOutput.Err).Should(gbytes.Say(`Error: failed to create app service: error getting git clients: could not retrieve application "` + badAppName + `": could not get application: apps.wego.weave.works "` + badAppName + `" not found`))
	//	})
	//})
	////
	//It("Verify that wego can deploy a helm app from a git repo with app-config-url set to default", func() {
	//	var repoAbsolutePath string
	//	public := false
	//	appName := "my-helm-app"
	//	appManifestFilePath := "./data/helm-repo/hello-world"
	//	appRepoName := "wego-test-app-" + RandString(8)
	//
	//	addCommand := "app add . --deployment-type=helm --path=./hello-world --name=" + appName + " --auto-merge=true"
	//
	//	defer deleteRepo(appRepoName)
	//
	//	By("And application repo does not already exist", func() {
	//		deleteRepo(appRepoName)
	//	})
	//
	//	By("When I create a private repo with my app workload", func() {
	//		repoAbsolutePath = initAndCreateEmptyRepo(appRepoName, public)
	//		gitAddCommitPush(repoAbsolutePath, appManifestFilePath)
	//	})
	//
	//	By("And I install wego to my active cluster", func() {
	//		installAndVerifyWego(WEGO_DEFAULT_NAMESPACE, syncCluster.KubeConfigPath)
	//	})
	//
	//	By("And I have my default ssh key on path "+DEFAULT_SSH_KEY_PATH, func() {
	//		setupSSHKey(DEFAULT_SSH_KEY_PATH)
	//	})
	//
	//	By("And I run wego add command", func() {
	//		runWegoAddCommand(repoAbsolutePath, addCommand, WEGO_DEFAULT_NAMESPACE, syncCluster.KubeConfigPath)
	//	})
	//
	//	By("Then I should see my workload deployed to the cluster", func() {
	//		verifyWegoAddCommand(appName, WEGO_DEFAULT_NAMESPACE, syncCluster.KubeConfigPath)
	//		Expect(waitForResource("apps", appName, WEGO_DEFAULT_NAMESPACE, INSTALL_PODS_READY_TIMEOUT, syncCluster.KubeConfigPath)).To(Succeed())
	//		Expect(waitForResource("configmaps", "helloworld-configmap", WEGO_DEFAULT_NAMESPACE, INSTALL_PODS_READY_TIMEOUT, syncCluster.KubeConfigPath)).To(Succeed())
	//	})
	//
	//	By("And repo created has public visibility", func() {
	//		Eventually(getRepoVisibility(GITHUB_ORG, appRepoName)).Should(ContainSubstring("false"))
	//	})
	//})
	////
	//It("Verify that wego can deploy a helm app from a git repo with app-config-url set to <url>", func() {
	//	var repoAbsolutePath string
	//	var configRepoAbsolutePath string
	//	private := true
	//	appManifestFilePath := "./data/helm-repo/hello-world"
	//	configRepoFiles := "./data/config-repo"
	//	appName := "my-helm-app"
	//	appRepoName := "wego-test-app-" + RandString(8)
	//	configRepoName := "wego-test-config-repo-" + RandString(8)
	//	configRepoUrl := fmt.Sprintf("ssh://git@github.com/%s/%s.git", os.Getenv("GITHUB_ORG"), configRepoName)
	//
	//	addCommand := fmt.Sprintf("app add . --app-config-url=%s --deployment-type=helm --path=./hello-world --name=%s --auto-merge=true", configRepoUrl, appName)
	//
	//	defer deleteRepo(appRepoName)
	//	defer deleteRepo(configRepoName)
	//
	//	By("Application and config repo does not already exist", func() {
	//		deleteRepo(appRepoName)
	//		deleteRepo(configRepoName)
	//	})
	//
	//	By("When I create a private repo with my app workload", func() {
	//		repoAbsolutePath = initAndCreateEmptyRepo(appRepoName, private)
	//		gitAddCommitPush(repoAbsolutePath, appManifestFilePath)
	//	})
	//
	//	By("When I create a private repo for my config files", func() {
	//		configRepoAbsolutePath = initAndCreateEmptyRepo(configRepoName, private)
	//		gitAddCommitPush(configRepoAbsolutePath, configRepoFiles)
	//	})
	//
	//	By("And I install wego to my active cluster", func() {
	//		installAndVerifyWego(WEGO_DEFAULT_NAMESPACE, syncCluster.KubeConfigPath)
	//	})
	//
	//	By("And I have my default ssh key on path "+DEFAULT_SSH_KEY_PATH, func() {
	//		setupSSHKey(DEFAULT_SSH_KEY_PATH)
	//	})
	//
	//	By("And I run wego add command", func() {
	//		runWegoAddCommand(repoAbsolutePath, addCommand, WEGO_DEFAULT_NAMESPACE, syncCluster.KubeConfigPath)
	//	})
	//
	//	By("There is no .wego folder in the app repo", func() {
	//		_, err := os.Stat(repoAbsolutePath + "/.wego")
	//		Expect(os.IsNotExist(err)).To(Equal(true))
	//	})
	//
	//	By("The manifests are present in the config repo", func() {
	//		pullBranch(configRepoAbsolutePath, "main")
	//
	//		_, err := os.Stat(fmt.Sprintf("%s/apps/%s/app.yaml", configRepoAbsolutePath, appName))
	//		Expect(err).ShouldNot(HaveOccurred())
	//
	//		path := fmt.Sprintf("%s/targets/%s/%s/%s-gitops-source.yaml", configRepoAbsolutePath, syncCluster.Context, appName, appName)
	//		_, err = os.Stat(path)
	//		Expect(err).ShouldNot(HaveOccurred())
	//
	//		_, err = os.Stat(fmt.Sprintf("%s/targets/%s/%s/%s-gitops-deploy.yaml", configRepoAbsolutePath, syncCluster.Context, appName, appName))
	//		Expect(err).ShouldNot(HaveOccurred())
	//	})
	//
	//	By("Then I should see my workload deployed to the cluster", func() {
	//		verifyWegoAddCommand(appName, WEGO_DEFAULT_NAMESPACE, syncCluster.KubeConfigPath)
	//		Expect(waitForResource("apps", appName, WEGO_DEFAULT_NAMESPACE, INSTALL_PODS_READY_TIMEOUT, syncCluster.KubeConfigPath)).To(Succeed())
	//		Expect(waitForResource("configmaps", "helloworld-configmap", WEGO_DEFAULT_NAMESPACE, INSTALL_PODS_READY_TIMEOUT, syncCluster.KubeConfigPath)).To(Succeed())
	//	})
	//
	//})
	////
	//It("Verify that wego can deploy multiple helm apps from a helm repo with app-config-url set to <url>", func() {
	//	var repoAbsolutePath string
	//	var listOutput string
	//	var appStatus1 string
	//	var appStatus2 string
	//	private := true
	//	appName1 := "rabbitmq"
	//	appName2 := "zookeeper"
	//	workloadName1 := "rabbitmq-0"
	//	workloadName2 := "zookeeper-0"
	//	readmeFilePath := "./data/README.md"
	//	appRepoName := "wego-test-app-" + RandString(8)
	//	appRepoRemoteURL := "ssh://git@github.com/" + GITHUB_ORG + "/" + appRepoName + ".git"
	//	helmRepoURL := "https://charts.bitnami.com/bitnami"
	//
	//	addCommand1 := "app add --url=" + helmRepoURL + " --chart=" + appName1 + " --app-config-url=" + appRepoRemoteURL + " --auto-merge=true"
	//	addCommand2 := "app add --url=" + helmRepoURL + " --chart=" + appName2 + " --app-config-url=" + appRepoRemoteURL + " --auto-merge=true"
	//
	//	defer deleteRepo(appRepoName)
	//
	//	By("And application repo does not already exist", func() {
	//		deleteRepo(appRepoName)
	//	})
	//
	//	By("When I create a private git repo", func() {
	//		repoAbsolutePath = initAndCreateEmptyRepo(appRepoName, private)
	//		gitAddCommitPush(repoAbsolutePath, readmeFilePath)
	//	})
	//
	//	By("And I install wego under my namespace: "+WEGO_DEFAULT_NAMESPACE, func() {
	//		installAndVerifyWego(WEGO_DEFAULT_NAMESPACE, syncCluster.KubeConfigPath)
	//	})
	//
	//	By("And I have my default ssh key on path "+DEFAULT_SSH_KEY_PATH, func() {
	//		setupSSHKey(DEFAULT_SSH_KEY_PATH)
	//	})
	//
	//	By("And I run wego app add command for 1st app", func() {
	//		runWegoAddCommand(repoAbsolutePath, addCommand1, WEGO_DEFAULT_NAMESPACE, syncCluster.KubeConfigPath)
	//	})
	//
	//	By("And I run wego app add command for 2nd app", func() {
	//		runWegoAddCommand(repoAbsolutePath, addCommand2, WEGO_DEFAULT_NAMESPACE, syncCluster.KubeConfigPath)
	//	})
	//
	//	By("Then I should see workload1 deployed to the cluster", func() {
	//		verifyWegoHelmAddCommand(appName1, WEGO_DEFAULT_NAMESPACE, syncCluster.KubeConfigPath)
	//		verifyHelmPodWorkloadIsDeployed(workloadName1, WEGO_DEFAULT_NAMESPACE, syncCluster.KubeConfigPath)
	//	})
	//
	//	By("And I should see workload2 deployed to the cluster", func() {
	//		verifyWegoHelmAddCommand(appName2, WEGO_DEFAULT_NAMESPACE, syncCluster.KubeConfigPath)
	//		verifyHelmPodWorkloadIsDeployed(workloadName2, WEGO_DEFAULT_NAMESPACE, syncCluster.KubeConfigPath)
	//	})
	//
	//	By("And I should see wego components in the remote git repo", func() {
	//		pullGitRepo(repoAbsolutePath)
	//		folderOutput, _ := runCommandAndReturnStringOutput(fmt.Sprintf("cd %s && ls -al", repoAbsolutePath), "")
	//		Expect(folderOutput).ShouldNot(ContainSubstring(".wego"))
	//		Expect(folderOutput).Should(ContainSubstring("apps"))
	//		Expect(folderOutput).Should(ContainSubstring("targets"))
	//	})
	//
	//	By("When I check for apps list", func() {
	//		listOutput, _ = runCommandAndReturnStringOutput(WEGO_BIN_PATH+" app list", syncCluster.KubeConfigPath)
	//	})
	//
	//	By("Then I should see appNames for both apps listed", func() {
	//		Eventually(listOutput).Should(ContainSubstring(appName1))
	//		Eventually(listOutput).Should(ContainSubstring(appName2))
	//	})
	//
	//	By("When I check the app status for "+appName1, func() {
	//		appStatus1, _ = runCommandAndReturnStringOutput(WEGO_BIN_PATH+" app status "+appName1, syncCluster.KubeConfigPath)
	//	})
	//
	//	By("Then I should see the status for app1", func() {
	//		Eventually(appStatus1).Should(ContainSubstring(`Last successful reconciliation:`))
	//		Eventually(appStatus1).Should(ContainSubstring(`helmrepository/` + appName1))
	//		Eventually(appStatus1).Should(ContainSubstring(`helmrelease/` + appName1))
	//	})
	//
	//	By("When I check the app status for "+appName2, func() {
	//		appStatus2, _ = runCommandAndReturnStringOutput(WEGO_BIN_PATH+" app status "+appName2, syncCluster.KubeConfigPath)
	//	})
	//
	//	By("Then I should see the status for app2", func() {
	//		Eventually(appStatus2).Should(ContainSubstring(`Last successful reconciliation:`))
	//		Eventually(appStatus2).Should(ContainSubstring(`helmrepository/` + appName2))
	//		Eventually(appStatus2).Should(ContainSubstring(`helmrelease/` + appName2))
	//	})
	//})
	////
	//It("Verify that wego can deploy a helm app from a helm repo with app-config-url set to NONE", func() {
	//	appName := "loki"
	//	workloadName := "loki-0"
	//	helmRepoURL := "https://charts.kube-ops.io"
	//
	//	addCommand := "app add --url=" + helmRepoURL + " --chart=" + appName + " --app-config-url=NONE"
	//
	//	By("And I install wego to my active cluster", func() {
	//		installAndVerifyWego(WEGO_DEFAULT_NAMESPACE, syncCluster.KubeConfigPath)
	//	})
	//
	//	By("And I have my default ssh key on path "+DEFAULT_SSH_KEY_PATH, func() {
	//		setupSSHKey(DEFAULT_SSH_KEY_PATH)
	//	})
	//
	//	By("And I run wego add command", func() {
	//		runWegoAddCommand(".", addCommand, WEGO_DEFAULT_NAMESPACE, syncCluster.KubeConfigPath)
	//	})
	//
	//	By("Then I should see my workload deployed to the cluster", func() {
	//		verifyWegoHelmAddCommand(appName, WEGO_DEFAULT_NAMESPACE, syncCluster.KubeConfigPath)
	//		verifyHelmPodWorkloadIsDeployed(workloadName, WEGO_DEFAULT_NAMESPACE, syncCluster.KubeConfigPath)
	//	})
	//})
	//
	//It("Verify that a PR is raised against a user repo when skipping auto-merge", func() {
	//	var repoAbsolutePath string
	//	tip := generateTestInputs()
	//	appName := tip.appRepoName
	//	prLink := ""
	//
	//	addCommand := "app add . --name=" + appName + " --auto-merge=false"
	//
	//	defer deleteRepo(tip.appRepoName)
	//
	//	By("And application repo does not already exist", func() {
	//		deleteRepo(tip.appRepoName)
	//	})
	//
	//	By("When I create an empty private repo for app", func() {
	//		repoAbsolutePath = initAndCreateEmptyRepo(tip.appRepoName, true)
	//	})
	//
	//	By("And I git add-commit-push app manifest", func() {
	//		gitAddCommitPush(repoAbsolutePath, tip.appManifestFilePath)
	//	})
	//
	//	By("And I install wego to my active cluster", func() {
	//		installAndVerifyWego(WEGO_DEFAULT_NAMESPACE, syncCluster.KubeConfigPath)
	//	})
	//
	//	By("And I have my default ssh key on path "+DEFAULT_SSH_KEY_PATH, func() {
	//		setupSSHKey(DEFAULT_SSH_KEY_PATH)
	//	})
	//
	//	By("When I run wego app add command for app", func() {
	//		output, _ := runWegoAddCommandWithOutput(repoAbsolutePath, addCommand, WEGO_DEFAULT_NAMESPACE, syncCluster.KubeConfigPath)
	//		re := regexp.MustCompile(`(http|ftp|https):\/\/([\w\-_]+(?:(?:\.[\w\-_]+)+))([\w\-\.,@?^=%&amp;:/~\+#]*[\w\-\@?^=%&amp;/~\+#])?`)
	//		prLink = re.FindAllString(output, -1)[0]
	//	})
	//
	//	By("Then I should see a PR created in user repo", func() {
	//		verifyPRCreated(repoAbsolutePath, appName)
	//	})
	//
	//	By("When I merge the created PR", func() {
	//		mergePR(repoAbsolutePath, prLink)
	//	})
	//
	//	By("Then I should see my workload deployed to the cluster", func() {
	//		verifyWegoAddCommand(appName, WEGO_DEFAULT_NAMESPACE, syncCluster.KubeConfigPath)
	//		verifyWorkloadIsDeployed(tip.workloadName, tip.workloadNamespace, syncCluster.KubeConfigPath)
	//	})
	//})
	////
	//It("Verify that a PR can be raised against an external repo with app-config-url set to <url>", func() {
	//	var repoAbsolutePath string
	//	var configRepoRemoteURL string
	//	var appConfigRepoAbsPath string
	//	prLink := ""
	//	private := true
	//	tip := generateTestInputs()
	//	appName := tip.appRepoName
	//	appConfigRepoName := "wego-config-repo-" + RandString(8)
	//	configRepoRemoteURL = "ssh://git@github.com/" + GITHUB_ORG + "/" + appConfigRepoName + ".git"
	//
	//	addCommand := "app add . --app-config-url=" + configRepoRemoteURL
	//
	//	defer deleteRepo(tip.appRepoName)
	//	defer deleteRepo(appConfigRepoName)
	//
	//	By("And application repo does not already exist", func() {
	//		deleteRepo(tip.appRepoName)
	//		deleteRepo(appConfigRepoName)
	//	})
	//
	//	By("When I create a private repo for wego app config", func() {
	//		appConfigRepoAbsPath = initAndCreateEmptyRepo(appConfigRepoName, private)
	//		gitAddCommitPush(appConfigRepoAbsPath, tip.appManifestFilePath)
	//	})
	//
	//	By("When I create a private repo with my app workload", func() {
	//		repoAbsolutePath = initAndCreateEmptyRepo(tip.appRepoName, private)
	//		gitAddCommitPush(repoAbsolutePath, tip.appManifestFilePath)
	//	})
	//
	//	By("And I install wego to my active cluster", func() {
	//		installAndVerifyWego(WEGO_DEFAULT_NAMESPACE, syncCluster.KubeConfigPath)
	//	})
	//
	//	By("And I have my default ssh key on path "+DEFAULT_SSH_KEY_PATH, func() {
	//		setupSSHKey(DEFAULT_SSH_KEY_PATH)
	//	})
	//
	//	By("And I run wego add command with --app-config-url param", func() {
	//		output, _ := runWegoAddCommandWithOutput(repoAbsolutePath, addCommand, WEGO_DEFAULT_NAMESPACE, syncCluster.KubeConfigPath)
	//		re := regexp.MustCompile(`(http|https):\/\/([\w\-_]+(?:(?:\.[\w\-_]+)+))([\w\-\.,@?^=%&amp;:/~\+#]*[\w\-\@?^=%&amp;/~\+#])?`)
	//		prLink = re.FindAllString(output, 1)[0]
	//	})
	//
	//	By("Then I should see a PR created for external repo", func() {
	//		verifyPRCreated(appConfigRepoAbsPath, appName)
	//	})
	//
	//	By("When I merge the created PR", func() {
	//		mergePR(appConfigRepoAbsPath, prLink)
	//	})
	//
	//	By("Then I should see my workload deployed to the cluster", func() {
	//		verifyWegoAddCommand(appName, WEGO_DEFAULT_NAMESPACE, syncCluster.KubeConfigPath)
	//		verifyWorkloadIsDeployed(tip.workloadName, tip.workloadNamespace, syncCluster.KubeConfigPath)
	//	})
	//})
	////
	//It("Verify that a PR fails when raised against the same app-repo with different branch and app", func() {
	//	var repoAbsolutePath string
	//	tip := generateTestInputs()
	//	tip2 := generateTestInputs()
	//	appName := tip.appRepoName
	//	appName2 := tip2.appRepoName
	//	prLink := "https://github.com/" + GITHUB_ORG + "/" + tip.appRepoName + "/pull/1"
	//
	//	addCommand := "app add . --name=" + appName
	//	addCommand2 := "app add . --name=" + appName2
	//
	//	defer deleteRepo(tip.appRepoName)
	//
	//	By("And application repo does not already exist", func() {
	//		deleteRepo(tip.appRepoName)
	//	})
	//
	//	By("When I create an empty private repo for app", func() {
	//		repoAbsolutePath = initAndCreateEmptyRepo(tip.appRepoName, true)
	//	})
	//
	//	By("And I git add-commit-push for app with workload", func() {
	//		gitAddCommitPush(repoAbsolutePath, tip.appManifestFilePath)
	//	})
	//
	//	By("And I install wego to my active cluster", func() {
	//		installAndVerifyWego(WEGO_DEFAULT_NAMESPACE, syncCluster.KubeConfigPath)
	//	})
	//
	//	By("And I have my default ssh key on path "+DEFAULT_SSH_KEY_PATH, func() {
	//		setupSSHKey(DEFAULT_SSH_KEY_PATH)
	//	})
	//
	//	By("And I run app add command for "+appName, func() {
	//		runWegoAddCommand(repoAbsolutePath, addCommand, WEGO_DEFAULT_NAMESPACE, syncCluster.KubeConfigPath)
	//	})
	//
	//	By("Then I should see a PR created for "+appName, func() {
	//		verifyPRCreated(repoAbsolutePath, appName)
	//	})
	//
	//	By("And I should fail to create a PR with the same app repo consecutively", func() {
	//		_, addCommandErr := runWegoAddCommandWithOutput(repoAbsolutePath, addCommand2, WEGO_DEFAULT_NAMESPACE, syncCluster.KubeConfigPath)
	//		Expect(addCommandErr).Should(ContainSubstring("422 Reference already exists"))
	//	})
	//
	//	By("When I merge the previous PR", func() {
	//		mergePR(repoAbsolutePath, prLink)
	//	})
	//
	//	By("Then I should see my workload deployed to the cluster", func() {
	//		verifyWegoAddCommand(appName, WEGO_DEFAULT_NAMESPACE, syncCluster.KubeConfigPath)
	//		verifyWorkloadIsDeployed(tip.workloadName, tip.workloadNamespace, syncCluster.KubeConfigPath)
	//	})
	//
	//	By("And I should fail to create another PR with the same app", func() {
	//		_, addCommandErr := runWegoAddCommandWithOutput(repoAbsolutePath, addCommand2, WEGO_DEFAULT_NAMESPACE, syncCluster.KubeConfigPath)
	//		Expect(addCommandErr).Should(ContainSubstring("unable to create resource, resource already exists in cluster"))
	//	})
	//})
})

//var _ = Describe("Weave GitOps Add Tests With Long Cluster Name", func() {
//
//	var cname string
//	var syncCluster.KubeConfigPath string
//	var namespace string
//
//	BeforeEach(func() {
//		namespace = WEGO_DEFAULT_NAMESPACE
//		fmt.Println("getting CLUSTER",count)
//		cname = clusterPool.GetNextClusterName()
//		syncCluster.KubeConfigPath = fmt.Sprintf("/Users/joseordaz/go/src/github.com/josecordaz/weave-gitops-ww/test/acceptance/test/%s",cname)
//		count++
//
//		By("Given I have a brand new cluster with a long cluster name", func() {
//			var err error
//
//			clusterName = "kind-123456789012345678901234567890"
//			_, err = ResetOrCreateClusterWithName(WEGO_DEFAULT_NAMESPACE, deleteWegoRuntime, clusterName)
//			Expect(err).ShouldNot(HaveOccurred())
//		})
//
//		By("And I have a wego binary installed on my local machine", func() {
//			Expect(FileExists(WEGO_BIN_PATH)).To(BeTrue())
//		})
//	})
//
//	AfterEach(func() {
//		err := ShowItems("",syncCluster.KubeConfigPath)
//		if err != nil {
//			log.Infof("Failed to print the cluster resources")
//		}
//
//		err = ShowItems("GitRepositories",syncCluster.KubeConfigPath)
//		if err != nil {
//			log.Infof("Failed to print the GitRepositories")
//		}
//		ShowWegoControllerLogs(namespace,syncCluster.KubeConfigPath)
//		fmt.Printf("Deleting cluster kubeconfig[%s] name[%s]\n",syncCluster.KubeConfigPath,cname)
//		cmd := fmt.Sprintf("kind delete cluster --name %s --kubeconfig %s",cname,syncCluster.KubeConfigPath)
//		command := exec.Command("sh", "-c", cmd)
//		session, err := gexec.Start(command, GinkgoWriter, GinkgoWriter)
//		Expect(err).ShouldNot(HaveOccurred())
//		Eventually(session).Should(gexec.Exit())
//		err = os.RemoveAll(syncCluster.KubeConfigPath)
//		Expect(err).ShouldNot(HaveOccurred())
//	})
//
//
//	var _ = BeforeEach(func() {
//
//	})
//
//	It("SmokeTest - Verify that wego can deploy an app with app-config-url set to <url>", func() {
//		var repoAbsolutePath string
//		var configRepoRemoteURL string
//		var listOutput string
//		var appStatus string
//		private := true
//		readmeFilePath := "./data/README.md"
//		tip := generateTestInputs()
//		appFilesRepoName := tip.appRepoName + "123456789012345678901234567890"
//		appConfigRepoName := "wego-config-repo-" + RandString(8)
//		configRepoRemoteURL = "ssh://git@github.com/" + GITHUB_ORG + "/" + appConfigRepoName + ".git"
//		appName := appFilesRepoName
//		workloadName := tip.workloadName
//		workloadNamespace := tip.workloadNamespace
//		appManifestFilePath := tip.appManifestFilePath
//
//		addCommand := "app add . --app-config-url=" + configRepoRemoteURL + " --auto-merge=true"
//
//		defer deleteRepo(appFilesRepoName)
//		defer deleteRepo(appConfigRepoName)
//
//		By("And application repo does not already exist", func() {
//			deleteRepo(appFilesRepoName)
//			deleteRepo(appConfigRepoName)
//		})
//
//		By("When I create a private repo for wego app config", func() {
//			appConfigRepoAbsPath := initAndCreateEmptyRepo(appConfigRepoName, private)
//			gitAddCommitPush(appConfigRepoAbsPath, readmeFilePath)
//		})
//
//		By("When I create a private repo with app workload", func() {
//			repoAbsolutePath = initAndCreateEmptyRepo(appFilesRepoName, private)
//			gitAddCommitPush(repoAbsolutePath, appManifestFilePath)
//		})
//
//		By("And I install wego to my active cluster", func() {
//			installAndVerifyWego(WEGO_DEFAULT_NAMESPACE,kube)
//		})
//
//		By("And I have my default ssh key on path "+DEFAULT_SSH_KEY_PATH, func() {
//			setupSSHKey(DEFAULT_SSH_KEY_PATH)
//		})
//
//		By("And I run wego app add command for app: "+appName, func() {
//			runWegoAddCommand(repoAbsolutePath, addCommand, WEGO_DEFAULT_NAMESPACE)
//		})
//
//		By("Then I should see should see my workload deployed for app", func() {
//			verifyWegoAddCommand(appName, WEGO_DEFAULT_NAMESPACE)
//			verifyWorkloadIsDeployed(workloadName, workloadNamespace)
//		})
//
//		By("When I check the app status for app", func() {
//			appStatus, _ = runCommandAndReturnStringOutput(WEGO_BIN_PATH + " app status " + appName)
//		})
//
//		By("Then I should see the status for "+appName, func() {
//			Eventually(appStatus).Should(ContainSubstring(`Last successful reconciliation:`))
//			Eventually(appStatus).Should(ContainSubstring(`gitrepository/` + appName))
//			Eventually(appStatus).Should(ContainSubstring(`kustomization/` + appName))
//		})
//
//		By("When I check for apps list", func() {
//			listOutput, _ = runCommandAndReturnStringOutput(WEGO_BIN_PATH + " app list")
//		})
//
//		By("Then I should see appNames for all apps listed", func() {
//			Eventually(listOutput).Should(ContainSubstring(appName))
//		})
//
//		By("And I should not see wego components in app repo: "+appFilesRepoName, func() {
//			pullGitRepo(repoAbsolutePath)
//			folderOutput, _ := runCommandAndReturnStringOutput(fmt.Sprintf("cd %s && ls -al", repoAbsolutePath))
//			Expect(folderOutput).ShouldNot(ContainSubstring(".wego"))
//			Expect(folderOutput).ShouldNot(ContainSubstring("apps"))
//			Expect(foescribe("Weave GitOps Add Tests With Long Cluster Name", func() {
////
////	var cname string
////	var syncCluster.KubeConfigPath string
////	var namespace string
////
////	BeforeEach(func() {
////		namespace = WEGO_DEFAULT_NAMESPACE
////		fmt.Println("getting CLUSTER",count)
////		cname = clusterPool.GetNextClusterName()
////		syncCluster.KubeConfigPath = fmt.Sprintf("/Users/joseordaz/go/src/github.com/josecordaz/weave-gitops-ww/test/acceptance/test/%s",cname)
////		count++
////
////		By("Given I have a brand new cluster with a long cluster name", func() {
////			var err error
////
////			clusterName = "kind-123456789012345678901234567890"
////			_, err = ResetOrCreateClusterWithName(WEGO_DEFAULT_NAMESPACE, deleteWegoRuntime, clusterName)
////			Expect(err).ShouldNot(HaveOccurred())
////		})
////
////		By("And I have a wego binary installed on my local machine", func() {
////			Expect(FileExists(WEGO_BIN_PATH)).To(BeTrue())
////		})
////	})
////
////	AfterEach(func() {
////		err := ShowItems("",syncCluster.KubeConfigPath)
////		if err != nil {
////			log.Infof("Failed to print the cluster resources")
////		}
////
////		err = ShowItems("GitRepositories",syncCluster.KubeConfigPath)
////		if err != nil {
////			log.Infof("Failed to print the GitRepositories")
////		}
////		ShowWegoControllerLogs(namespace,syncCluster.KubeConfigPath)
////		fmt.Printf("Deleting cluster kubeconfig[%s] name[%s]\n",syncCluster.KubeConfigPath,cname)
////		cmd := fmt.Sprintf("kind delete cluster --name %s --kubeconfig %s",cname,syncCluster.KubeConfigPath)
////		command := exec.Command("sh", "-c", cmd)
////		session, err := gexec.Start(command, GinkgoWriter, GinkgoWriter)
////		Expect(err).ShouldNot(HaveOccurred())
////		Eventually(session).Should(gexec.Exit())
////		err = os.RemoveAll(syncCluster.KubeConfigPath)
////		Expect(err).ShouldNot(HaveOccurred())
////	})
////
////
////	var _ = BeforeEach(func() {
////
////	})
////
////	It("Verify that wego can deploy an app with app-config-url set to <url>", func() {
////		var repoAbsolutePath string
////		var configRepoRemoteURL string
////		var listOutput string
////		var appStatus string
////		private := true
////		readmeFilePath := "./data/README.md"
////		tip := generateTestInputs()
////		appFilesRepoName := tip.appRepoName + "123456789012345678901234567890"
////		appConfigRepoName := "wego-config-repo-" + RandString(8)
////		configRepoRemoteURL = "ssh://git@github.com/" + GITHUB_ORG + "/" + appConfigRepoName + ".git"
////		appName := appFilesRepoName
////		workloadName := tip.workloadName
////		workloadNamespace := tip.workloadNamespace
////		appManifestFilePath := tip.appManifestFilePath
////
////		addCommand := "app add . --app-config-url=" + configRepoRemoteURL + " --auto-merge=true"
////
////		defer deleteRepo(appFilesRepoName)
////		defer deleteRepo(appConfigRepoName)
////
////		By("And application repo does not already exist", func() {
////			deleteRepo(appFilesRepoName)
////			deleteRepo(appConfigRepoName)
////		})
////
////		By("When I create a private repo for wego app config", func() {
////			appConfigRepoAbsPath := initAndCreateEmptyRepo(appConfigRepoName, private)
////			gitAddCommitPush(appConfigRepoAbsPath, readmeFilePath)
////		})
////
////		By("When I create a private repo with app workload", func() {
////			repoAbsolutePath = initAndCreateEmptyRepo(appFilesRepoName, private)
////			gitAddCommitPush(repoAbsolutePath, appManifestFilePath)
////		})
////
////		By("And I install wego to my active cluster", func() {
////			installAndVerifyWego(WEGO_DEFAULT_NAMESPACE,kube)
////		})
////
////		By("And I have my default ssh key on path "+DEFAULT_SSH_KEY_PATH, func() {
////			setupSSHKey(DEFAULT_SSH_KEY_PATH)
////		})
////
////		By("And I run wego app add command for app: "+appName, func() {
////			runWegoAddCommand(repoAbsolutePath, addCommand, WEGO_DEFAULT_NAMESPACE)
////		})
////
////		By("Then I should see my workload deployed for app", func() {
////			verifyWegoAddCommand(appName, WEGO_DEFAULT_NAMESPACE)
////			verifyWorkloadIsDeployed(workloadName, workloadNamespace)
////		})
////
////		By("When I check the app status for app", func() {
////			appStatus, _ = runCommandAndReturnStringOutput(WEGO_BIN_PATH + " app status " + appName)
////		})
////
////		By("Then I should see the status for "+appName, func() {
////			Eventually(appStatus).Should(ContainSubstring(`Last successful reconciliation:`))
////			Eventually(appStatus).Should(ContainSubstring(`gitrepository/` + appName))
////			Eventually(appStatus).Should(ContainSubstring(`kustomization/` + appName))
////		})
////
////		By("When I check for apps list", func() {
////			listOutput, _ = runCommandAndReturnStringOutput(WEGO_BIN_PATH + " app list")
////		})
////
////		By("Then I should see appNames for all apps listed", func() {
////			Eventually(listOutput).Should(ContainSubstring(appName))
////		})
////
////		By("And I should not see wego components in app repo: "+appFilesRepoName, func() {
////			pullGitRepo(repoAbsolutePath)
////			folderOutput, _ := runCommandAndReturnStringOutput(fmt.Sprintf("cd %s && ls -al", repoAbsolutePath))
////			Expect(folderOutput).ShouldNot(ContainSubstring(".wego"))
////			Expect(folderOutput).ShouldNot(ContainSubstring("apps"))
////			Expect(folderOutput).ShouldNot(ContainSubstring("targets"))
////		})
////
////		By("And I should see wego components in config repo: "+appConfigRepoName, func() {
////			folderOutput, _ := runCommandAndReturnStringOutput(fmt.Sprintf("cd %s && git clone %s && cd %s && ls -al", repoAbsolutePath, configRepoRemoteURL, appConfigRepoName))
////			Expect(folderOutput).ShouldNot(ContainSubstring(".wego"))
////			Expect(folderOutput).Should(ContainSubstring("apps"))
////			Expect(folderOutput).Should(ContainSubstring("targets"))
////		})
////	})
////})lderOutput).ShouldNot(ContainSubstring("targets"))
//		})
//
//		By("And I should see wego components in config repo: "+appConfigRepoName, func() {
//			folderOutput, _ := runCommandAndReturnStringOutput(fmt.Sprintf("cd %s && git clone %s && cd %s && ls -al", repoAbsolutePath, configRepoRemoteURL, appConfigRepoName))
//			Expect(folderOutput).ShouldNot(ContainSubstring(".wego"))
//			Expect(folderOutput).Should(ContainSubstring("apps"))
//			Expect(folderOutput).Should(ContainSubstring("targets"))
//		})
//	})
//})
=======
})

var _ = Describe("Weave GitOps Add Tests With Long Cluster Name", func() {
	deleteWegoRuntime := false
	if os.Getenv("DELETE_WEGO_RUNTIME_ON_EACH_TEST") == "true" {
		deleteWegoRuntime = true
	}

	var _ = BeforeEach(func() {
		By("Given I have a brand new cluster with a long cluster name", func() {
			var err error

			clusterName = "kind-123456789012345678901234567890"
			_, err = ResetOrCreateClusterWithName(WEGO_DEFAULT_NAMESPACE, deleteWegoRuntime, clusterName)
			Expect(err).ShouldNot(HaveOccurred())
		})

		By("And I have a gitops binary installed on my local machine", func() {
			Expect(FileExists(WEGO_BIN_PATH)).To(BeTrue())
		})
	})

	It("SmokeTest - Verify that gitops can deploy an app with app-config-url set to <url>", func() {
		var repoAbsolutePath string
		var configRepoRemoteURL string
		var listOutput string
		var appStatus string
		private := true
		readmeFilePath := "./data/README.md"
		tip := generateTestInputs()
		appFilesRepoName := tip.appRepoName + "123456789012345678901234567890"
		appConfigRepoName := "wego-config-repo-" + RandString(8)
		configRepoRemoteURL = "ssh://git@github.com/" + GITHUB_ORG + "/" + appConfigRepoName + ".git"
		appName := appFilesRepoName
		workloadName := tip.workloadName
		workloadNamespace := tip.workloadNamespace
		appManifestFilePath := tip.appManifestFilePath

		addCommand := "app add . --app-config-url=" + configRepoRemoteURL + " --auto-merge=true"

		defer deleteRepo(appFilesRepoName)
		defer deleteRepo(appConfigRepoName)
		defer deleteWorkload(workloadName, workloadNamespace)

		By("And application repo does not already exist", func() {
			deleteRepo(appFilesRepoName)
			deleteRepo(appConfigRepoName)
		})

		By("And application workload is not already deployed to cluster", func() {
			deleteWorkload(workloadName, workloadNamespace)
		})

		By("When I create a private repo for gitops app config", func() {
			appConfigRepoAbsPath := initAndCreateEmptyRepo(appConfigRepoName, private)
			gitAddCommitPush(appConfigRepoAbsPath, readmeFilePath)
		})

		By("When I create a private repo with app workload", func() {
			repoAbsolutePath = initAndCreateEmptyRepo(appFilesRepoName, private)
			gitAddCommitPush(repoAbsolutePath, appManifestFilePath)
		})

		By("And I install gitops to my active cluster", func() {
			installAndVerifyWego(WEGO_DEFAULT_NAMESPACE)
		})

		By("And I have my default ssh key on path "+DEFAULT_SSH_KEY_PATH, func() {
			setupSSHKey(DEFAULT_SSH_KEY_PATH)
		})

		By("And I run gitops app add command for app: "+appName, func() {
			runWegoAddCommand(repoAbsolutePath, addCommand, WEGO_DEFAULT_NAMESPACE)
		})

		By("Then I should see my workload deployed for app", func() {
			verifyWegoAddCommand(appName, WEGO_DEFAULT_NAMESPACE)
			verifyWorkloadIsDeployed(workloadName, workloadNamespace)
		})

		By("When I check the app status for app", func() {
			appStatus, _ = runCommandAndReturnStringOutput(WEGO_BIN_PATH + " app status " + appName)
		})

		By("Then I should see the status for "+appName, func() {
			Eventually(appStatus).Should(ContainSubstring(`Last successful reconciliation:`))
			Eventually(appStatus).Should(ContainSubstring(`gitrepository/` + appName))
			Eventually(appStatus).Should(ContainSubstring(`kustomization/` + appName))
		})

		By("When I check for apps list", func() {
			listOutput, _ = runCommandAndReturnStringOutput(WEGO_BIN_PATH + " app list")
		})

		By("Then I should see appNames for all apps listed", func() {
			Eventually(listOutput).Should(ContainSubstring(appName))
		})

		By("And I should not see gitops components in app repo: "+appFilesRepoName, func() {
			pullGitRepo(repoAbsolutePath)
			folderOutput, _ := runCommandAndReturnStringOutput(fmt.Sprintf("cd %s && ls -al", repoAbsolutePath))
			Expect(folderOutput).ShouldNot(ContainSubstring(".wego"))
			Expect(folderOutput).ShouldNot(ContainSubstring("apps"))
			Expect(folderOutput).ShouldNot(ContainSubstring("targets"))
		})

		By("And I should see gitops components in config repo: "+appConfigRepoName, func() {
			folderOutput, _ := runCommandAndReturnStringOutput(fmt.Sprintf("cd %s && git clone %s && cd %s && ls -al", repoAbsolutePath, configRepoRemoteURL, appConfigRepoName))
			Expect(folderOutput).ShouldNot(ContainSubstring(".wego"))
			Expect(folderOutput).Should(ContainSubstring("apps"))
			Expect(folderOutput).Should(ContainSubstring("targets"))
		})
	})
})
>>>>>>> 3d359daa
<|MERGE_RESOLUTION|>--- conflicted
+++ resolved
@@ -21,7 +21,7 @@
 
 var contextDirectory []byte
 
-var _ = Describe("Weave GitOps App Add Tests2", func() {
+var _ = Describe("Weave GitOps App Add Tests", func() {
 	deleteWegoRuntime := false
 	if os.Getenv("DELETE_WEGO_RUNTIME_ON_EACH_TEST") == "true" {
 		deleteWegoRuntime = true
@@ -61,7 +61,6 @@
 		})
 	})
 
-<<<<<<< HEAD
 	AfterEach(func() {
 		if os.Getenv(CI) == "" {
 			err := cltr.UpdateClusterToDeleted(contextDirectory, clusterID, cluster)
@@ -72,10 +71,7 @@
 		}
 	})
 
-	It("Verify that wego cannot work without wego components installed and with both url and directory provided", func() {
-=======
 	It("Verify that gitops cannot work without gitops components installed OR with both url and directory provided", func() {
->>>>>>> 3d359daa
 		var repoAbsolutePath string
 		var errOutput string
 		var exitCode int
@@ -101,13 +97,8 @@
 			gitAddCommitPush(repoAbsolutePath, tip.appManifestFilePath)
 		})
 
-<<<<<<< HEAD
-		By("And WeGO runtime is not installed", func() {
+		By("And Gitops runtime is not installed", func() {
 			uninstallWegoRuntime(namespace, cluster.KubeConfigPath)
-=======
-		By("And Gitops runtime is not installed", func() {
-			uninstallWegoRuntime(WEGO_DEFAULT_NAMESPACE)
->>>>>>> 3d359daa
 		})
 
 		By("And I run gitops add command", func() {
@@ -145,9 +136,14 @@
 		addCommand := "app add --url=" + appRepoRemoteURL + " --branch=" + branchName + " --dry-run" + " --auto-merge=true"
 
 		defer deleteRepo(tip.appRepoName)
+		defer deleteWorkload(tip.workloadName, tip.workloadNamespace, "")
 
 		By("And application repo does not already exist", func() {
 			deleteRepo(tip.appRepoName)
+		})
+
+		By("And application workload is not already deployed to cluster", func() {
+			deleteWorkload(tip.workloadName, tip.workloadNamespace, "")
 		})
 
 		By("When I create a private repo with my app workload", func() {
@@ -155,26 +151,16 @@
 			gitAddCommitPush(repoAbsolutePath, tip.appManifestFilePath)
 		})
 
-<<<<<<< HEAD
-		By("And I install wego to my active cluster", func() {
+		By("And I install gitops to my active cluster", func() {
 			installAndVerifyWego(namespace, cluster.KubeConfigPath)
-=======
-		By("And I install gitops to my active cluster", func() {
-			installAndVerifyWego(WEGO_DEFAULT_NAMESPACE)
->>>>>>> 3d359daa
 		})
 
 		By("And I create a new branch", func() {
 			createGitRepoBranch(repoAbsolutePath, branchName)
 		})
 
-<<<<<<< HEAD
-		By("And I run 'wego app add dry-run' command", func() {
+		By("And I run 'gitops app add dry-run' command", func() {
 			addCommandOutput, _ = runWegoAddCommandWithOutput(repoAbsolutePath, addCommand, namespace, cluster.KubeConfigPath)
-=======
-		By("And I run 'gitops app add dry-run' command", func() {
-			addCommandOutput, _ = runWegoAddCommandWithOutput(repoAbsolutePath, addCommand, WEGO_DEFAULT_NAMESPACE)
->>>>>>> 3d359daa
 		})
 
 		By("Then I should see dry-run output with summary: name, url, path, branch and type", func() {
@@ -224,34 +210,20 @@
 			repoAbsolutePath = initAndCreateEmptyRepo(tip.appRepoName, private)
 		})
 
-<<<<<<< HEAD
-		By("And I install wego to my active cluster", func() {
+		By("And I install gitops to my active cluster", func() {
 			installAndVerifyWego(WEGO_DEFAULT_NAMESPACE, cluster.KubeConfigPath)
-=======
-		By("And I install gitops to my active cluster", func() {
-			installAndVerifyWego(WEGO_DEFAULT_NAMESPACE)
->>>>>>> 3d359daa
 		})
 
 		By("And I have my default ssh key on path "+DEFAULT_SSH_KEY_PATH, func() {
 			setupSSHKey(DEFAULT_SSH_KEY_PATH)
 		})
 
-<<<<<<< HEAD
-		By("And I run wego add command", func() {
+		By("And I run gitops add command", func() {
 			runWegoAddCommand(repoAbsolutePath, addCommand, WEGO_DEFAULT_NAMESPACE, cluster.KubeConfigPath)
 		})
 
-		By("Then I should see wego add command linked the repo to the cluster", func() {
+		By("Then I should see gitops add command linked the repo to the cluster", func() {
 			verifyWegoAddCommand(appName, WEGO_DEFAULT_NAMESPACE, cluster.KubeConfigPath)
-=======
-		By("And I run gitops add command", func() {
-			runWegoAddCommand(repoAbsolutePath, addCommand, WEGO_DEFAULT_NAMESPACE)
-		})
-
-		By("Then I should see gitops add command linked the repo to the cluster", func() {
-			verifyWegoAddCommand(appName, WEGO_DEFAULT_NAMESPACE)
->>>>>>> 3d359daa
 		})
 
 		By("And I git add-commit-push app workload to repo", func() {
@@ -300,13 +272,8 @@
 			gitAddCommitPush(repoAbsolutePath, tip.appManifestFilePath)
 		})
 
-<<<<<<< HEAD
-		By("And I install wego under my namespace: "+wegoNamespace, func() {
+		By("And I install gitops under my namespace: "+wegoNamespace, func() {
 			installAndVerifyWego(wegoNamespace, cluster.KubeConfigPath)
-=======
-		By("And I install gitops under my namespace: "+wegoNamespace, func() {
-			installAndVerifyWego(wegoNamespace)
->>>>>>> 3d359daa
 		})
 
 		By("And I have my default ssh key on path "+DEFAULT_SSH_KEY_PATH, func() {
@@ -317,13 +284,8 @@
 			createGitRepoBranch(repoAbsolutePath, branchName)
 		})
 
-<<<<<<< HEAD
-		By("And I run wego add command with specified branch, namespace, url, deployment-type", func() {
+		By("And I run gitops add command with specified branch, namespace, url, deployment-type", func() {
 			runWegoAddCommand(repoAbsolutePath, addCommand, wegoNamespace, cluster.KubeConfigPath)
-=======
-		By("And I run gitops add command with specified branch, namespace, url, deployment-type", func() {
-			runWegoAddCommand(repoAbsolutePath, addCommand, wegoNamespace)
->>>>>>> 3d359daa
 		})
 
 		By("Then I should see my workload deployed to the cluster", func() {
@@ -381,26 +343,16 @@
 			gitAddCommitPush(repoAbsolutePath, tip.appManifestFilePath)
 		})
 
-<<<<<<< HEAD
-		By("And I install wego to my active cluster", func() {
+		By("And I install gitops to my active cluster", func() {
 			installAndVerifyWego(WEGO_DEFAULT_NAMESPACE, cluster.KubeConfigPath)
-=======
-		By("And I install gitops to my active cluster", func() {
-			installAndVerifyWego(WEGO_DEFAULT_NAMESPACE)
->>>>>>> 3d359daa
 		})
 
 		By("And I have my default ssh key on path "+DEFAULT_SSH_KEY_PATH, func() {
 			setupSSHKey(DEFAULT_SSH_KEY_PATH)
 		})
 
-<<<<<<< HEAD
-		By("And I run wego add command with --url and --app-config-url params", func() {
+		By("And I run gitops add command with --url and --app-config-url params", func() {
 			runWegoAddCommand(repoAbsolutePath+"/../", addCommand, WEGO_DEFAULT_NAMESPACE, cluster.KubeConfigPath)
-=======
-		By("And I run gitops add command with --url and --app-config-url params", func() {
-			runWegoAddCommand(repoAbsolutePath+"/../", addCommand, WEGO_DEFAULT_NAMESPACE)
->>>>>>> 3d359daa
 		})
 
 		By("Then I should see my workload deployed to the cluster", func() {
@@ -434,26 +386,16 @@
 			gitAddCommitPush(repoAbsolutePath, tip.appManifestFilePath)
 		})
 
-<<<<<<< HEAD
-		By("And I install wego to my active cluster", func() {
+		By("And I install gitops to my active cluster", func() {
 			installAndVerifyWego(namespace, cluster.KubeConfigPath)
-=======
-		By("And I install gitops to my active cluster", func() {
-			installAndVerifyWego(WEGO_DEFAULT_NAMESPACE)
->>>>>>> 3d359daa
 		})
 
 		By("And I have my default ssh key on path "+DEFAULT_SSH_KEY_PATH, func() {
 			setupSSHKey(DEFAULT_SSH_KEY_PATH)
 		})
 
-<<<<<<< HEAD
-		By("And I run wego add command with --url", func() {
+		By("And I run gitops add command with --url", func() {
 			runWegoAddCommand(repoAbsolutePath+"/../", addCommand, namespace, cluster.KubeConfigPath)
-=======
-		By("And I run gitops add command with --url", func() {
-			runWegoAddCommand(repoAbsolutePath+"/../", addCommand, WEGO_DEFAULT_NAMESPACE)
->>>>>>> 3d359daa
 		})
 
 		By("Then I should see my workload deployed to the cluster", func() {
@@ -486,13 +428,8 @@
 			gitAddCommitPush(repoAbsolutePath, tip.appManifestFilePath)
 		})
 
-<<<<<<< HEAD
-		By("And I install wego to my active cluster", func() {
+		By("And I install gitops to my active cluster", func() {
 			installAndVerifyWego(namespace, cluster.KubeConfigPath)
-=======
-		By("And I install gitops to my active cluster", func() {
-			installAndVerifyWego(WEGO_DEFAULT_NAMESPACE)
->>>>>>> 3d359daa
 		})
 
 		By("And I have my default ssh key on path "+DEFAULT_SSH_KEY_PATH, func() {
@@ -545,34 +482,20 @@
 			gitAddCommitPush(repoAbsolutePath, tip2.appManifestFilePath)
 		})
 
-<<<<<<< HEAD
-		By("And I install wego to my active cluster", func() {
+		By("And I install gitops to my active cluster", func() {
 			installAndVerifyWego(namespace, cluster.KubeConfigPath)
-=======
-		By("And I install gitops to my active cluster", func() {
-			installAndVerifyWego(WEGO_DEFAULT_NAMESPACE)
->>>>>>> 3d359daa
 		})
 
 		By("And I have my default ssh key on path "+DEFAULT_SSH_KEY_PATH, func() {
 			setupSSHKey(DEFAULT_SSH_KEY_PATH)
 		})
 
-<<<<<<< HEAD
-		By("And I run wego add command for 1st app", func() {
+		By("And I run gitops add command for 1st app", func() {
 			runWegoAddCommand(repoAbsolutePath, addCommand, namespace, cluster.KubeConfigPath)
 		})
 
-		By("Then I should see wego add command linked the repo  to the cluster", func() {
+		By("Then I should see gitops add command linked the repo  to the cluster", func() {
 			verifyWegoAddCommand(appName, namespace, cluster.KubeConfigPath)
-=======
-		By("And I run gitops add command for 1st app", func() {
-			runWegoAddCommand(repoAbsolutePath, addCommand, WEGO_DEFAULT_NAMESPACE)
-		})
-
-		By("Then I should see gitops add command linked the repo  to the cluster", func() {
-			verifyWegoAddCommand(appName, WEGO_DEFAULT_NAMESPACE)
->>>>>>> 3d359daa
 		})
 
 		By("And I should see workload for app1 is deployed to the cluster", func() {
@@ -614,13 +537,8 @@
 			deleteWorkload(tip2.workloadName, tip2.workloadNamespace, "")
 		})
 
-<<<<<<< HEAD
-		By("And I install wego to my active cluster", func() {
+		By("And I install gitops to my active cluster", func() {
 			installAndVerifyWego(namespace, cluster.KubeConfigPath)
-=======
-		By("And I install gitops to my active cluster", func() {
-			installAndVerifyWego(WEGO_DEFAULT_NAMESPACE)
->>>>>>> 3d359daa
 		})
 
 		By("And I have my default ssh key on path "+DEFAULT_SSH_KEY_PATH, func() {
@@ -677,13 +595,8 @@
 			deleteWorkload(tip2.workloadName, tip2.workloadNamespace, "")
 		})
 
-<<<<<<< HEAD
-		By("And I install wego to my active cluster", func() {
+		By("And I install gitops to my active cluster", func() {
 			installAndVerifyWego(namespace, cluster.KubeConfigPath)
-=======
-		By("And I install gitops to my active cluster", func() {
-			installAndVerifyWego(WEGO_DEFAULT_NAMESPACE)
->>>>>>> 3d359daa
 		})
 
 		By("And I have my default ssh key on path "+DEFAULT_SSH_KEY_PATH, func() {
@@ -762,26 +675,16 @@
 			gitAddCommitPush(repoAbsolutePath, appManifestFilePath1)
 		})
 
-<<<<<<< HEAD
-		By("And I install wego to my active cluster", func() {
+		By("And I install gitops to my active cluster", func() {
 			installAndVerifyWego(namespace, cluster.KubeConfigPath)
-=======
-		By("And I install gitops to my active cluster", func() {
-			installAndVerifyWego(WEGO_DEFAULT_NAMESPACE)
->>>>>>> 3d359daa
 		})
 
 		By("And I have my default ssh key on path "+DEFAULT_SSH_KEY_PATH, func() {
 			setupSSHKey(DEFAULT_SSH_KEY_PATH)
 		})
 
-<<<<<<< HEAD
-		By("And I run wego app add command for app1: "+appName1, func() {
+		By("And I run gitops app add command for app1: "+appName1, func() {
 			runWegoAddCommand(repoAbsolutePath, addCommand1, namespace, cluster.KubeConfigPath)
-=======
-		By("And I run gitops app add command for app1: "+appName1, func() {
-			runWegoAddCommand(repoAbsolutePath, addCommand1, WEGO_DEFAULT_NAMESPACE)
->>>>>>> 3d359daa
 		})
 
 		By("Then I should see my workload deployed for app1", func() {
@@ -793,13 +696,8 @@
 			gitAddCommitPush(repoAbsolutePath, appManifestFilePath2)
 		})
 
-<<<<<<< HEAD
-		By("And I run wego app add command for app2: "+appName2, func() {
+		By("And I run gitops app add command for app2: "+appName2, func() {
 			runWegoAddCommand(repoAbsolutePath, addCommand2, namespace, cluster.KubeConfigPath)
-=======
-		By("And I run gitops app add command for app2: "+appName2, func() {
-			runWegoAddCommand(repoAbsolutePath, addCommand2, WEGO_DEFAULT_NAMESPACE)
->>>>>>> 3d359daa
 		})
 
 		By("Then I should see my workload deployed for app2", func() {
@@ -808,13 +706,8 @@
 			Expect(waitForResource("configmaps", "helloworld-configmap", namespace, INSTALL_PODS_READY_TIMEOUT, cluster.KubeConfigPath)).To(Succeed())
 		})
 
-<<<<<<< HEAD
-		By("When I run wego app add command for app3: "+appName3, func() {
+		By("When I run gitops app add command for app3: "+appName3, func() {
 			runWegoAddCommand(repoAbsolutePath, addCommand3, namespace, cluster.KubeConfigPath)
-=======
-		By("When I run gitops app add command for app3: "+appName3, func() {
-			runWegoAddCommand(repoAbsolutePath, addCommand3, WEGO_DEFAULT_NAMESPACE)
->>>>>>> 3d359daa
 		})
 
 		By("Then I should see my workload deployed for app3", func() {
@@ -870,20 +763,15 @@
 			Expect(folderOutput).ShouldNot(ContainSubstring("targets"))
 		})
 
-<<<<<<< HEAD
-		By("And I should see wego components in config repo: "+appConfigRepoName, func() {
+		By("And I should see gitops components in config repo: "+appConfigRepoName, func() {
 			folderOutput, _ := runCommandAndReturnStringOutput(fmt.Sprintf("cd %s && git clone %s && cd %s && ls -al", repoAbsolutePath, configRepoRemoteURL, appConfigRepoName), "")
-=======
-		By("And I should see gitops components in config repo: "+appConfigRepoName, func() {
-			folderOutput, _ := runCommandAndReturnStringOutput(fmt.Sprintf("cd %s && git clone %s && cd %s && ls -al", repoAbsolutePath, configRepoRemoteURL, appConfigRepoName))
->>>>>>> 3d359daa
 			Expect(folderOutput).ShouldNot(ContainSubstring(".wego"))
 			Expect(folderOutput).Should(ContainSubstring("apps"))
 			Expect(folderOutput).Should(ContainSubstring("targets"))
 		})
 
 		By("When I check for list of commits for app1", func() {
-			commitList1, _ = runCommandAndReturnStringOutput(fmt.Sprintf("%s app %s get commits", WEGO_BIN_PATH, appName1))
+			commitList1, _ = runCommandAndReturnStringOutput(fmt.Sprintf("%s app %s get commits", WEGO_BIN_PATH, appName1), cluster.KubeConfigPath)
 		})
 
 		By("Then I should see the list of commits for app1", func() {
@@ -893,7 +781,7 @@
 		})
 
 		By("When I check for list of commits for app2", func() {
-			commitList2, _ = runCommandAndReturnStringOutput(fmt.Sprintf("%s app %s get commits", WEGO_BIN_PATH, appName2))
+			commitList2, _ = runCommandAndReturnStringOutput(fmt.Sprintf("%s app %s get commits", WEGO_BIN_PATH, appName2), cluster.KubeConfigPath)
 		})
 
 		By("Then I should see the list of commits for app2", func() {
@@ -923,9 +811,6 @@
 		public := false
 		replicaSetValue := 3
 
-		fmt.Println("appName1", appName1)
-		fmt.Println("appName2", appName2)
-
 		addCommand1 := "app add . --name=" + appName1 + " --auto-merge=true"
 		addCommand2 := "app add . --name=" + appName2 + " --auto-merge=true"
 
@@ -960,50 +845,28 @@
 			gitAddCommitPush(repoAbsolutePath2, tip2.appManifestFilePath)
 		})
 
-<<<<<<< HEAD
-		By("And I install wego to my active cluster", func() {
+		By("And I install gitops to my active cluster", func() {
 			installAndVerifyWego(namespace, cluster.KubeConfigPath)
-=======
-		By("And I install gitops to my active cluster", func() {
-			installAndVerifyWego(WEGO_DEFAULT_NAMESPACE)
->>>>>>> 3d359daa
 		})
 
 		By("And I have my default ssh key on path "+DEFAULT_SSH_KEY_PATH, func() {
 			setupSSHKey(DEFAULT_SSH_KEY_PATH)
 		})
 
-<<<<<<< HEAD
-		By("And I run wego app add command for 1st app", func() {
+		By("And I run gitops app add command for 1st app", func() {
 			runWegoAddCommand(repoAbsolutePath1, addCommand1, namespace, cluster.KubeConfigPath)
 		})
 
-		By("And I run wego app add command for 2nd app", func() {
+		By("And I run gitops app add command for 2nd app", func() {
 			runWegoAddCommand(repoAbsolutePath2, addCommand2, namespace, cluster.KubeConfigPath)
 		})
 
-		By("Then I should see wego app add command linked the repo1 to the cluster", func() {
+		By("Then I should see gitops app add command linked the repo1 to the cluster", func() {
 			verifyWegoAddCommand(appName1, namespace, cluster.KubeConfigPath)
 		})
 
-		By("And I should see wego app add command linked the repo2 to the cluster", func() {
+		By("And I should see gitops app add command linked the repo2 to the cluster", func() {
 			verifyWegoAddCommand(appName2, namespace, cluster.KubeConfigPath)
-=======
-		By("And I run gitops app add command for 1st app", func() {
-			runWegoAddCommand(repoAbsolutePath1, addCommand1, WEGO_DEFAULT_NAMESPACE)
-		})
-
-		By("And I run gitops app add command for 2nd app", func() {
-			runWegoAddCommand(repoAbsolutePath2, addCommand2, WEGO_DEFAULT_NAMESPACE)
-		})
-
-		By("Then I should see gitops app add command linked the repo1 to the cluster", func() {
-			verifyWegoAddCommand(appName1, WEGO_DEFAULT_NAMESPACE)
-		})
-
-		By("And I should see gitops app add command linked the repo2 to the cluster", func() {
-			verifyWegoAddCommand(appName2, WEGO_DEFAULT_NAMESPACE)
->>>>>>> 3d359daa
 		})
 
 		By("And I should see workload for app1 is deployed to the cluster", func() {
@@ -1119,7 +982,7 @@
 		})
 
 		By("When I check for list of commits for app2", func() {
-			commitList2, _ = runCommandAndReturnStringOutput(fmt.Sprintf("%s app %s get commits", WEGO_BIN_PATH, appName2))
+			commitList2, _ = runCommandAndReturnStringOutput(fmt.Sprintf("%s app %s get commits", WEGO_BIN_PATH, appName2), cluster.KubeConfigPath)
 		})
 
 		By("Then I should see the list of commits for app2", func() {
@@ -1144,7 +1007,7 @@
 		})
 
 		By("When I check for list of commits for app1", func() {
-			commitList1, _ = runCommandAndReturnStringOutput(fmt.Sprintf("%s app %s get commits", WEGO_BIN_PATH, appName1))
+			commitList1, _ = runCommandAndReturnStringOutput(fmt.Sprintf("%s app %s get commits", WEGO_BIN_PATH, appName1), cluster.KubeConfigPath)
 		})
 
 		By("Then I should see the list of commits for app1", func() {
@@ -1155,7 +1018,7 @@
 		})
 
 		By("When I check for list of commits for a deleted app", func() {
-			_, commitList2 = runCommandAndReturnStringOutput(fmt.Sprintf("%s app %s get commits", WEGO_BIN_PATH, appName2))
+			_, commitList2 = runCommandAndReturnStringOutput(fmt.Sprintf("%s app %s get commits", WEGO_BIN_PATH, appName2), cluster.KubeConfigPath)
 		})
 
 		By("Then I should see the list of commits for app2", func() {
@@ -1187,26 +1050,16 @@
 			gitAddCommitPush(repoAbsolutePath, appManifestFilePath)
 		})
 
-<<<<<<< HEAD
-		By("And I install wego to my active cluster", func() {
+		By("And I install gitops to my active cluster", func() {
 			installAndVerifyWego(namespace, cluster.KubeConfigPath)
-=======
-		By("And I install gitops to my active cluster", func() {
-			installAndVerifyWego(WEGO_DEFAULT_NAMESPACE)
->>>>>>> 3d359daa
 		})
 
 		By("And I have my default ssh key on path "+DEFAULT_SSH_KEY_PATH, func() {
 			setupSSHKey(DEFAULT_SSH_KEY_PATH)
 		})
 
-<<<<<<< HEAD
-		By("And I run wego add command", func() {
+		By("And I run gitops add command", func() {
 			runWegoAddCommand(repoAbsolutePath, addCommand, namespace, cluster.KubeConfigPath)
-=======
-		By("And I run gitops add command", func() {
-			runWegoAddCommand(repoAbsolutePath, addCommand, WEGO_DEFAULT_NAMESPACE)
->>>>>>> 3d359daa
 		})
 
 		By("Then I should see my workload deployed to the cluster", func() {
@@ -1223,26 +1076,16 @@
 			Expect(folderOutput).ShouldNot(ContainSubstring("targets"))
 		})
 
-<<<<<<< HEAD
-		By("When I rerun wego gitops install", func() {
-			reinstallOutput, _ = runCommandAndReturnStringOutput(WEGO_BIN_PATH+" gitops install", cluster.KubeConfigPath)
-=======
 		By("When I rerun gitops install", func() {
-			_ = runCommandPassThrough([]string{}, "sh", "-c", fmt.Sprintf("%s install", WEGO_BIN_PATH))
->>>>>>> 3d359daa
+			_ = runCommandPassThrough([]string{}, "sh", "-c", fmt.Sprintf("%s install", WEGO_BIN_PATH), cluster.KubeConfigPath)
 		})
 
 		By("Then I should not see any errors", func() {
-			VerifyControllersInCluster(WEGO_DEFAULT_NAMESPACE)
-		})
-
-<<<<<<< HEAD
-		By("When I rerun wego app add command", func() {
+			VerifyControllersInCluster(WEGO_DEFAULT_NAMESPACE, cluster.KubeConfigPath)
+		})
+
+		By("When I rerun gitops app add command", func() {
 			_, reAddOutput = runCommandAndReturnStringOutput(fmt.Sprintf("cd %s && %s %s", repoAbsolutePath, WEGO_BIN_PATH, addCommand), cluster.KubeConfigPath)
-=======
-		By("When I rerun gitops app add command", func() {
-			_, reAddOutput = runCommandAndReturnStringOutput(fmt.Sprintf("cd %s && %s %s", repoAbsolutePath, WEGO_BIN_PATH, addCommand))
->>>>>>> 3d359daa
 		})
 
 		By("Then I should see an error", func() {
@@ -1254,26 +1097,16 @@
 			Eventually(out).Should(gbytes.Say(`helmrelease/` + appName + `\s*True\s*.*False`))
 		})
 
-<<<<<<< HEAD
-		By("When I run wego app remove", func() {
+		By("When I run gitops app remove", func() {
 			_ = runCommandPassThrough([]string{}, cluster.KubeConfigPath, "sh", "-c", fmt.Sprintf("%s app remove %s", WEGO_BIN_PATH, appName))
-=======
-		By("When I run gitops app remove", func() {
-			_ = runCommandPassThrough([]string{}, "sh", "-c", fmt.Sprintf("%s app remove %s", WEGO_BIN_PATH, appName))
->>>>>>> 3d359daa
 		})
 
 		By("Then I should see app removed from the cluster", func() {
 			_ = waitForAppRemoval(appName, THIRTY_SECOND_TIMEOUT)
 		})
 
-<<<<<<< HEAD
-		By("When I run wego app remove for a non-existent app", func() {
+		By("When I run gitops app remove for a non-existent app", func() {
 			removeOutput = runCommandAndReturnSessionOutput(WEGO_BIN_PATH+" app remove "+badAppName, cluster.KubeConfigPath)
-=======
-		By("When I run gitops app remove for a non-existent app", func() {
-			removeOutput = runCommandAndReturnSessionOutput(WEGO_BIN_PATH + " app remove " + badAppName)
->>>>>>> 3d359daa
 		})
 
 		By("Then I should get an error", func() {
@@ -1301,26 +1134,16 @@
 			gitAddCommitPush(repoAbsolutePath, appManifestFilePath)
 		})
 
-<<<<<<< HEAD
-		By("And I install wego to my active cluster", func() {
+		By("And I install gitops to my active cluster", func() {
 			installAndVerifyWego(namespace, cluster.KubeConfigPath)
-=======
-		By("And I install gitops to my active cluster", func() {
-			installAndVerifyWego(WEGO_DEFAULT_NAMESPACE)
->>>>>>> 3d359daa
 		})
 
 		By("And I have my default ssh key on path "+DEFAULT_SSH_KEY_PATH, func() {
 			setupSSHKey(DEFAULT_SSH_KEY_PATH)
 		})
 
-<<<<<<< HEAD
-		By("And I run wego add command", func() {
+		By("And I run gitops add command", func() {
 			runWegoAddCommand(repoAbsolutePath, addCommand, namespace, cluster.KubeConfigPath)
-=======
-		By("And I run gitops add command", func() {
-			runWegoAddCommand(repoAbsolutePath, addCommand, WEGO_DEFAULT_NAMESPACE)
->>>>>>> 3d359daa
 		})
 
 		By("Then I should see my workload deployed to the cluster", func() {
@@ -1365,26 +1188,16 @@
 			gitAddCommitPush(configRepoAbsolutePath, configRepoFiles)
 		})
 
-<<<<<<< HEAD
-		By("And I install wego to my active cluster", func() {
+		By("And I install gitops to my active cluster", func() {
 			installAndVerifyWego(namespace, cluster.KubeConfigPath)
-=======
-		By("And I install gitops to my active cluster", func() {
-			installAndVerifyWego(WEGO_DEFAULT_NAMESPACE)
->>>>>>> 3d359daa
 		})
 
 		By("And I have my default ssh key on path "+DEFAULT_SSH_KEY_PATH, func() {
 			setupSSHKey(DEFAULT_SSH_KEY_PATH)
 		})
 
-<<<<<<< HEAD
-		By("And I run wego add command", func() {
+		By("And I run gitops add command", func() {
 			runWegoAddCommand(repoAbsolutePath, addCommand, namespace, cluster.KubeConfigPath)
-=======
-		By("And I run gitops add command", func() {
-			runWegoAddCommand(repoAbsolutePath, addCommand, WEGO_DEFAULT_NAMESPACE)
->>>>>>> 3d359daa
 		})
 
 		By("There is no .wego folder in the app repo", func() {
@@ -1451,39 +1264,25 @@
 			gitAddCommitPush(repoAbsolutePath, readmeFilePath)
 		})
 
-<<<<<<< HEAD
-		By("And I install wego under my namespace: "+namespace, func() {
+		By("And I install gitops under my namespace: "+namespace, func() {
 			installAndVerifyWego(namespace, cluster.KubeConfigPath)
-=======
-		By("And I install gitops under my namespace: "+WEGO_DEFAULT_NAMESPACE, func() {
-			installAndVerifyWego(WEGO_DEFAULT_NAMESPACE)
->>>>>>> 3d359daa
 		})
 
 		By("And I have my default ssh key on path "+DEFAULT_SSH_KEY_PATH, func() {
 			setupSSHKey(DEFAULT_SSH_KEY_PATH)
 		})
 
-<<<<<<< HEAD
-		By("And I run wego app add command for 1st app", func() {
+		By("And I create a namespace for helm-app", func() {
+			out, _ := runCommandAndReturnStringOutput("kubectl create ns "+workloadNamespace2, cluster.KubeConfigPath)
+			Eventually(out).Should(ContainSubstring("namespace/" + workloadNamespace2 + " created"))
+		})
+
+		By("And I run gitops app add command for 1st app", func() {
 			runWegoAddCommand(repoAbsolutePath, addCommand1, namespace, cluster.KubeConfigPath)
 		})
 
-		By("And I run wego app add command for 2nd app", func() {
+		By("And I run gitops app add command for 2nd app", func() {
 			runWegoAddCommand(repoAbsolutePath, addCommand2, namespace, cluster.KubeConfigPath)
-=======
-		By("And I create a namespace for helm-app", func() {
-			out, _ := runCommandAndReturnStringOutput("kubectl create ns " + workloadNamespace2)
-			Eventually(out).Should(ContainSubstring("namespace/" + workloadNamespace2 + " created"))
-		})
-
-		By("And I run gitops app add command for 1st app", func() {
-			runWegoAddCommand(repoAbsolutePath, addCommand1, WEGO_DEFAULT_NAMESPACE)
-		})
-
-		By("And I run gitops app add command for 2nd app", func() {
-			runWegoAddCommand(repoAbsolutePath, addCommand2, WEGO_DEFAULT_NAMESPACE)
->>>>>>> 3d359daa
 		})
 
 		By("Then I should see workload1 deployed to the cluster", func() {
@@ -1492,13 +1291,8 @@
 		})
 
 		By("And I should see workload2 deployed to the cluster", func() {
-<<<<<<< HEAD
-			verifyWegoHelmAddCommand(appName2, namespace, cluster.KubeConfigPath)
-			verifyHelmPodWorkloadIsDeployed(workloadName2, namespace, cluster.KubeConfigPath)
-=======
-			verifyWegoHelmAddCommand(appName2, WEGO_DEFAULT_NAMESPACE)
-			verifyHelmPodWorkloadIsDeployed(workloadName2, workloadNamespace2)
->>>>>>> 3d359daa
+			verifyWegoHelmAddCommand(appName2, WEGO_DEFAULT_NAMESPACE, cluster.KubeConfigPath)
+			verifyHelmPodWorkloadIsDeployed(workloadName2, workloadNamespace2, cluster.KubeConfigPath)
 		})
 
 		By("And I should see gitops components in the remote git repo", func() {
@@ -1552,26 +1346,16 @@
 			deletePersistingHelmApp(namespace, workloadName, EVENTUALLY_DEFAULT_TIMEOUT)
 		})
 
-<<<<<<< HEAD
-		By("And I install wego to my active cluster", func() {
+		By("And I install gitops to my active cluster", func() {
 			installAndVerifyWego(namespace, cluster.KubeConfigPath)
-=======
-		By("And I install gitops to my active cluster", func() {
-			installAndVerifyWego(WEGO_DEFAULT_NAMESPACE)
->>>>>>> 3d359daa
 		})
 
 		By("And I have my default ssh key on path "+DEFAULT_SSH_KEY_PATH, func() {
 			setupSSHKey(DEFAULT_SSH_KEY_PATH)
 		})
 
-<<<<<<< HEAD
-		By("And I run wego add command", func() {
+		By("And I run gitops add command", func() {
 			runWegoAddCommand(".", addCommand, namespace, cluster.KubeConfigPath)
-=======
-		By("And I run gitops add command", func() {
-			runWegoAddCommand(".", addCommand, WEGO_DEFAULT_NAMESPACE)
->>>>>>> 3d359daa
 		})
 
 		By("Then I should see my workload deployed to the cluster", func() {
@@ -1603,26 +1387,16 @@
 			gitAddCommitPush(repoAbsolutePath, tip.appManifestFilePath)
 		})
 
-<<<<<<< HEAD
-		By("And I install wego to my active cluster", func() {
+		By("And I install gitops to my active cluster", func() {
 			installAndVerifyWego(namespace, cluster.KubeConfigPath)
-=======
-		By("And I install gitops to my active cluster", func() {
-			installAndVerifyWego(WEGO_DEFAULT_NAMESPACE)
->>>>>>> 3d359daa
 		})
 
 		By("And I have my default ssh key on path "+DEFAULT_SSH_KEY_PATH, func() {
 			setupSSHKey(DEFAULT_SSH_KEY_PATH)
 		})
 
-<<<<<<< HEAD
-		By("When I run wego app add command for app", func() {
+		By("When I run gitops app add command for app", func() {
 			output, _ := runWegoAddCommandWithOutput(repoAbsolutePath, addCommand, namespace, cluster.KubeConfigPath)
-=======
-		By("When I run gitops app add command for app", func() {
-			output, _ := runWegoAddCommandWithOutput(repoAbsolutePath, addCommand, WEGO_DEFAULT_NAMESPACE)
->>>>>>> 3d359daa
 			re := regexp.MustCompile(`(http|ftp|https):\/\/([\w\-_]+(?:(?:\.[\w\-_]+)+))([\w\-\.,@?^=%&amp;:/~\+#]*[\w\-\@?^=%&amp;/~\+#])?`)
 			prLink = re.FindAllString(output, -1)[0]
 		})
@@ -1673,26 +1447,16 @@
 			gitAddCommitPush(repoAbsolutePath, tip.appManifestFilePath)
 		})
 
-<<<<<<< HEAD
-		By("And I install wego to my active cluster", func() {
+		By("And I install gitops to my active cluster", func() {
 			installAndVerifyWego(namespace, cluster.KubeConfigPath)
-=======
-		By("And I install gitops to my active cluster", func() {
-			installAndVerifyWego(WEGO_DEFAULT_NAMESPACE)
->>>>>>> 3d359daa
 		})
 
 		By("And I have my default ssh key on path "+DEFAULT_SSH_KEY_PATH, func() {
 			setupSSHKey(DEFAULT_SSH_KEY_PATH)
 		})
 
-<<<<<<< HEAD
-		By("And I run wego add command with --app-config-url param", func() {
+		By("And I run gitops add command with --app-config-url param", func() {
 			output, _ := runWegoAddCommandWithOutput(repoAbsolutePath, addCommand, namespace, cluster.KubeConfigPath)
-=======
-		By("And I run gitops add command with --app-config-url param", func() {
-			output, _ := runWegoAddCommandWithOutput(repoAbsolutePath, addCommand, WEGO_DEFAULT_NAMESPACE)
->>>>>>> 3d359daa
 			re := regexp.MustCompile(`(http|https):\/\/([\w\-_]+(?:(?:\.[\w\-_]+)+))([\w\-\.,@?^=%&amp;:/~\+#]*[\w\-\@?^=%&amp;/~\+#])?`)
 			prLink = re.FindAllString(output, 1)[0]
 		})
@@ -1737,13 +1501,8 @@
 			gitAddCommitPush(repoAbsolutePath, tip.appManifestFilePath)
 		})
 
-<<<<<<< HEAD
-		By("And I install wego to my active cluster", func() {
+		By("And I install gitops to my active cluster", func() {
 			installAndVerifyWego(namespace, cluster.KubeConfigPath)
-=======
-		By("And I install gitops to my active cluster", func() {
-			installAndVerifyWego(WEGO_DEFAULT_NAMESPACE)
->>>>>>> 3d359daa
 		})
 
 		By("And I have my default ssh key on path "+DEFAULT_SSH_KEY_PATH, func() {
@@ -1777,1316 +1536,11 @@
 			Expect(addCommandErr).Should(ContainSubstring("unable to create resource, resource already exists in cluster"))
 		})
 	})
-<<<<<<< HEAD
-
-	// Got this issue :
-	//Verify that wego cannot work without wego components installed in the cluster [It]
-	//[1]   /Users/joseordaz/go/src/github.com/josecordaz/weave-gitops-ww/test/acceptance/test/add_tests.go:90
-	//[1]
-	//[1]   Timed out after 60.001s.
-	//[1]   Expected
-	//[1]       <int>: 0
-	//[1]   not to equal
-	//[1]       <int>: 0
-	//[1]
-	//[1]   /Users/joseordaz/go/src/github.com/josecordaz/weave-gitops-ww/test/acceptance/test/add_tests.go:123
-	//It("Verify that wego cannot work without wego components installed and with both url and directory provided", func() {
-	//	var repoAbsolutePath string
-	//	var errOutput string
-	//	var exitCode int
-	//	private := true
-	//	tip := generateTestInputs()
-	//	appRepoRemoteURL := "ssh://git@github.com/" + GITHUB_ORG + "/" + tip.appRepoName + ".git"
-	//
-	//	addCommand1 := "app add . --auto-merge=true"
-	//	addCommand2 := "app add . --url=" + appRepoRemoteURL + " --auto-merge=true"
-	//
-	//	defer deleteRepo(tip.appRepoName)
-	//
-	//	By("And application repo does not already exist", func() {
-	//		deleteRepo(tip.appRepoName)
-	//	})
-	//
-	//	By("When I create a private repo with my app workload", func() {
-	//		repoAbsolutePath = initAndCreateEmptyRepo(tip.appRepoName, private)
-	//		gitAddCommitPush(repoAbsolutePath, tip.appManifestFilePath)
-	//	})
-	//
-	//	By("And I run wego add command", func() {
-	//		command := exec.Command("sh", "-c", fmt.Sprintf("cd %s && %s %s", repoAbsolutePath, WEGO_BIN_PATH, addCommand1))
-	//		session, err := gexec.Start(command, GinkgoWriter, GinkgoWriter)
-	//		Expect(err).ShouldNot(HaveOccurred())
-	//		Eventually(session).Should(gexec.Exit())
-	//		exitCode = session.Wait().ExitCode()
-	//	})
-	//
-	//	By("Then I should see relevant message in the console", func() {
-	//		// Should  be a failure
-	//		Eventually(exitCode).ShouldNot(Equal(0))
-	//	})
-	//
-	//	By("When I run add command with both directory path and url specified", func() {
-	//		_, errOutput = runWegoAddCommandWithOutput(repoAbsolutePath, addCommand2, WEGO_DEFAULT_NAMESPACE, syncCluster.KubeConfigPath)
-	//	})
-	//
-	//	By("Then I should see an error", func() {
-	//		Expect(errOutput).To(ContainSubstring("you should choose either --url or the app directory"))
-	//	})
-	//})
-	// This test needs a way to make the show logs not to fail when it finishes
-	//It("Verify that wego cannot work with both url and directory provided", func() {
-	//	var repoAbsolutePath string
-	//	var errOutput string
-	//	tip := generateTestInputs()
-	//	appRepoRemoteURL := "ssh://git@github.com/" + GITHUB_ORG + "/" + tip.appRepoName + ".git"
-	//
-	//	addCommand := "app add . --url=" + appRepoRemoteURL + " --auto-merge=true"
-	//
-	//	defer deleteRepo(tip.appRepoName)
-	//
-	//	By("And application repo does not already exist", func() {
-	//		deleteRepo(tip.appRepoName)
-	//	})
-	//
-	//	By("When I create a private repo with my app workload", func() {
-	//		repoAbsolutePath = initAndCreateEmptyRepo(tip.appRepoName, true)
-	//		gitAddCommitPush(repoAbsolutePath, tip.appManifestFilePath)
-	//	})
-	//
-	//	By("And I run add command with both directory path and url specified", func() {
-	//		_, errOutput = runWegoAddCommandWithOutput(repoAbsolutePath, addCommand, "wego-system", syncCluster.KubeConfigPath)
-	//	})
-	//
-	//	By("Then I should see an error", func() {
-	//		Expect(errOutput).To(ContainSubstring("you should choose either --url or the app directory"))
-	//	})
-	//})
-	//Verify that a PR is raised against a user repo when skipping auto-merge
-
-	//////
-	//It("Verify that wego can deploy an app after it is setup with an empty repo initially", func() {
-	//	var repoAbsolutePath string
-	//	private := true
-	//	tip := generateTestInputs()
-	//	appName := tip.appRepoName
-	//
-	//	addCommand := "app add . --auto-merge=true"
-	//	defer deleteRepo(tip.appRepoName)
-	//
-	//	By("And application repo does not already exist", func() {
-	//		deleteRepo(tip.appRepoName)
-	//	})
-	//
-	//	By("When I create an empty private repo", func() {
-	//		repoAbsolutePath = initAndCreateEmptyRepo(tip.appRepoName, private)
-	//	})
-	//
-	//	By("And I install wego to my active cluster", func() {
-	//		installAndVerifyWego(WEGO_DEFAULT_NAMESPACE, syncCluster.KubeConfigPath)
-	//	})
-	//
-	//	By("And I have my default ssh key on path "+DEFAULT_SSH_KEY_PATH, func() {
-	//		setupSSHKey(DEFAULT_SSH_KEY_PATH)
-	//	})
-	//
-	//	By("And I run wego add command", func() {
-	//		runWegoAddCommand(repoAbsolutePath, addCommand, WEGO_DEFAULT_NAMESPACE, syncCluster.KubeConfigPath)
-	//	})
-	//
-	//	By("Then I should see wego add command linked the repo to the cluster", func() {
-	//		verifyWegoAddCommand(appName, WEGO_DEFAULT_NAMESPACE, syncCluster.KubeConfigPath)
-	//	})
-	//
-	//	By("And I git add-commit-push app workload to repo", func() {
-	//		gitAddCommitPush(repoAbsolutePath, tip.appManifestFilePath)
-	//	})
-	//
-	//	By("And I should see workload is deployed to the cluster", func() {
-	//		verifyWorkloadIsDeployed(tip.workloadName, tip.workloadNamespace, syncCluster.KubeConfigPath)
-	//	})
-	//
-	//	By("And repos created have private visibility", func() {
-	//		Expect(getRepoVisibility(GITHUB_ORG, tip.appRepoName)).Should(ContainSubstring("true"))
-	//	})
-	//})
-	////
-	//It("Verify that wego can deploy app when user specifies branch, namespace, url, deployment-type", func() {
-	//	var repoAbsolutePath string
-	//	private := true
-	//	DEFAULT_SSH_KEY_PATH := "~/.ssh/id_rsa"
-	//	tip := generateTestInputs()
-	//	branchName := "test-branch-02"
-	//	namespace = "my-space"
-	//	appName := tip.appRepoName
-	//	appRepoRemoteURL := "ssh://git@github.com/" + GITHUB_ORG + "/" + appName + ".git"
-	//
-	//	addCommand := "app add --url=" + appRepoRemoteURL + " --branch=" + branchName + " --namespace=" + namespace + " --deployment-type=kustomize --app-config-url=NONE"
-	//
-	//	defer deleteRepo(tip.appRepoName)
-	//
-	//	By("And application repo does not already exist", func() {
-	//		deleteRepo(tip.appRepoName)
-	//	})
-	//
-	//	By("When I create a private repo with my app workload", func() {
-	//		repoAbsolutePath = initAndCreateEmptyRepo(tip.appRepoName, private)
-	//		gitAddCommitPush(repoAbsolutePath, tip.appManifestFilePath)
-	//	})
-	//
-	//	By("And I install wego under my namespace: "+namespace, func() {
-	//		installAndVerifyWego(namespace, syncCluster.KubeConfigPath)
-	//	})
-	//
-	//	By("And I have my default ssh key on path "+DEFAULT_SSH_KEY_PATH, func() {
-	//		setupSSHKey(DEFAULT_SSH_KEY_PATH)
-	//	})
-	//
-	//	By("And I create a new branch", func() {
-	//		createGitRepoBranch(repoAbsolutePath, branchName)
-	//	})
-	//
-	//	By("And I run wego add command with specified branch, namespace, url, deployment-type", func() {
-	//		runWegoAddCommand(repoAbsolutePath, addCommand, namespace, syncCluster.KubeConfigPath)
-	//	})
-	//
-	//	By("Then I should see my workload deployed to the cluster", func() {
-	//		verifyWegoAddCommand(appName, namespace, syncCluster.KubeConfigPath)
-	//		verifyWorkloadIsDeployed(tip.workloadName, tip.workloadNamespace, syncCluster.KubeConfigPath)
-	//	})
-	//
-	//	By("And my app is deployed under specified branch name", func() {
-	//		branchOutput, _ := runCommandAndReturnStringOutput(fmt.Sprintf("kubectl get -n %s GitRepositories", namespace), syncCluster.KubeConfigPath)
-	//		Eventually(branchOutput).Should(ContainSubstring(appName))
-	//		Eventually(branchOutput).Should(ContainSubstring(branchName))
-	//	})
-	//
-	//	By("And I should not see wego components in the remote git repo", func() {
-	//		pullGitRepo(repoAbsolutePath)
-	//		folderOutput, _ := runCommandAndReturnStringOutput(fmt.Sprintf("cd %s && ls -al", repoAbsolutePath), syncCluster.KubeConfigPath)
-	//		Expect(folderOutput).ShouldNot(ContainSubstring(".wego"))
-	//		Expect(folderOutput).ShouldNot(ContainSubstring("apps"))
-	//		Expect(folderOutput).ShouldNot(ContainSubstring("targets"))
-	//	})
-	//})
-	////
-	//It("Verify that wego can deploy an app with specified config-url and app-config-url set to <url>", func() {
-	//	var repoAbsolutePath string
-	//	var configRepoRemoteURL string
-	//	private := true
-	//	tip := generateTestInputs()
-	//	appName := tip.appRepoName
-	//	appConfigRepoName := "wego-config-repo-" + RandString(8)
-	//	appRepoRemoteURL := "ssh://git@github.com/" + GITHUB_ORG + "/" + tip.appRepoName + ".git"
-	//	configRepoRemoteURL = "ssh://git@github.com/" + GITHUB_ORG + "/" + appConfigRepoName + ".git"
-	//
-	//	addCommand := "app add --url=" + appRepoRemoteURL + " --app-config-url=" + configRepoRemoteURL + " --auto-merge=true"
-	//
-	//	defer deleteRepo(tip.appRepoName)
-	//	defer deleteRepo(appConfigRepoName)
-	//
-	//	By("And application repo does not already exist", func() {
-	//		deleteRepo(tip.appRepoName)
-	//		deleteRepo(appConfigRepoName)
-	//	})
-	//
-	//	By("When I create a private repo for wego app config", func() {
-	//		appConfigRepoAbsPath := initAndCreateEmptyRepo(appConfigRepoName, private)
-	//		gitAddCommitPush(appConfigRepoAbsPath, tip.appManifestFilePath)
-	//	})
-	//
-	//	By("When I create a private repo with my app workload", func() {
-	//		repoAbsolutePath = initAndCreateEmptyRepo(tip.appRepoName, private)
-	//		gitAddCommitPush(repoAbsolutePath, tip.appManifestFilePath)
-	//	})
-	//
-	//	By("And I install wego to my active cluster", func() {
-	//		installAndVerifyWego(WEGO_DEFAULT_NAMESPACE, syncCluster.KubeConfigPath)
-	//	})
-	//
-	//	By("And I have my default ssh key on path "+DEFAULT_SSH_KEY_PATH, func() {
-	//		setupSSHKey(DEFAULT_SSH_KEY_PATH)
-	//	})
-	//
-	//	By("And I run wego add command with --url and --app-config-url params", func() {
-	//		runWegoAddCommand(repoAbsolutePath+"/../", addCommand, WEGO_DEFAULT_NAMESPACE, syncCluster.KubeConfigPath)
-	//	})
-	//
-	//	By("Then I should see my workload deployed to the cluster", func() {
-	//		verifyWegoAddCommand(appName, WEGO_DEFAULT_NAMESPACE, syncCluster.KubeConfigPath)
-	//		verifyWorkloadIsDeployed(tip.workloadName, tip.workloadNamespace, syncCluster.KubeConfigPath)
-	//	})
-	//})
-	//
-	//It("Verify that wego can deploy an app with specified config-url and app-config-url set to default", func() {
-	//
-	//	fmt.Println("MY CLUSTER IS 0 " + syncCluster.Name)
-	//
-	//	var repoAbsolutePath string
-	//	private := false
-	//	tip := generateTestInputs()
-	//	appName := tip.appRepoName
-	//	appRepoRemoteURL := "ssh://git@github.com/" + GITHUB_ORG + "/" + tip.appRepoName + ".git"
-	//
-	//	addCommand := "app add --url=" + appRepoRemoteURL + " --auto-merge=true"
-	//
-	//	defer deleteRepo(tip.appRepoName)
-	//
-	//	By("And application repo does not already exist", func() {
-	//		deleteRepo(tip.appRepoName)
-	//	})
-	//
-	//	By("When I create a private repo with my app workload", func() {
-	//		repoAbsolutePath = initAndCreateEmptyRepo(tip.appRepoName, private)
-	//		gitAddCommitPush(repoAbsolutePath, tip.appManifestFilePath)
-	//	})
-	//
-	//	By("And I install wego to my active cluster", func() {
-	//		installAndVerifyWego(WEGO_DEFAULT_NAMESPACE, syncCluster.KubeConfigPath)
-	//	})
-	//
-	//	By("And I have my default ssh key on path "+DEFAULT_SSH_KEY_PATH, func() {
-	//		setupSSHKey(DEFAULT_SSH_KEY_PATH)
-	//	})
-	//
-	//	By("And I run wego add command with --url", func() {
-	//		runWegoAddCommand(repoAbsolutePath+"/../", addCommand, WEGO_DEFAULT_NAMESPACE, syncCluster.KubeConfigPath)
-	//	})
-	//
-	//	By("Then I should see my workload deployed to the cluster", func() {
-	//		verifyWegoAddCommand(appName, WEGO_DEFAULT_NAMESPACE, syncCluster.KubeConfigPath)
-	//		verifyWorkloadIsDeployed(tip.workloadName, tip.workloadNamespace, syncCluster.KubeConfigPath)
-	//	})
-	//})
-	////
-	//It("Verify that wego can deploy an app when provided with relative path: 'path/to/repo/dir'", func() {
-	//
-	//	fmt.Println("MY CLUSTER IS 1 " + syncCluster.Name)
-	//
-	//	var repoAbsolutePath string
-	//	private := true
-	//	tip := generateTestInputs()
-	//	appName := tip.appRepoName
-	//
-	//	addCommand := "app add " + tip.appRepoName + "/" + " --auto-merge=true"
-	//
-	//	defer deleteRepo(tip.appRepoName)
-	//
-	//	By("And application repo does not already exist", func() {
-	//		deleteRepo(tip.appRepoName)
-	//	})
-	//
-	//	By("When I create a private repo with my app workload", func() {
-	//		repoAbsolutePath = initAndCreateEmptyRepo(tip.appRepoName, private)
-	//		gitAddCommitPush(repoAbsolutePath, tip.appManifestFilePath)
-	//	})
-	//
-	//	By("And I install wego to my active cluster", func() {
-	//		installAndVerifyWego(WEGO_DEFAULT_NAMESPACE, syncCluster.KubeConfigPath)
-	//	})
-	//
-	//	By("And I have my default ssh key on path "+DEFAULT_SSH_KEY_PATH, func() {
-	//		setupSSHKey(DEFAULT_SSH_KEY_PATH)
-	//	})
-	//
-	//	By("And I run wego add command from repo parent dir", func() {
-	//		pathToRepoParentDir := repoAbsolutePath + "/../"
-	//		runWegoAddCommand(pathToRepoParentDir, addCommand, WEGO_DEFAULT_NAMESPACE, syncCluster.KubeConfigPath)
-	//	})
-	//
-	//	By("Then I should see my workload deployed to the cluster", func() {
-	//		verifyWegoAddCommand(appName, WEGO_DEFAULT_NAMESPACE, syncCluster.KubeConfigPath)
-	//		verifyWorkloadIsDeployed(tip.workloadName, tip.workloadNamespace, syncCluster.KubeConfigPath)
-	//	})
-	//
-	//	By("And repos created have private visibility", func() {
-	//		Expect(getRepoVisibility(GITHUB_ORG, tip.appRepoName)).Should(ContainSubstring("true"))
-	//	})
-	//})
-	//////
-	//It("Verify that wego can deploy multiple workloads from a single app repo", func() {
-	//
-	//	fmt.Println("MY CLUSTER IS 2 " + syncCluster.Name)
-	//
-	//	var repoAbsolutePath string
-	//	tip1 := generateTestInputs()
-	//	tip2 := generateTestInputs()
-	//	appRepoName := "wego-test-app-" + RandString(8)
-	//	appName := appRepoName
-	//
-	//	addCommand := "app add . --name=" + appName + " --auto-merge=true"
-	//
-	//	defer deleteRepo(appRepoName)
-	//
-	//	By("And application repos do not already exist", func() {
-	//		deleteRepo(appRepoName)
-	//	})
-	//
-	//	By("When I create an empty private repo for app1", func() {
-	//		repoAbsolutePath = initAndCreateEmptyRepo(appRepoName, true)
-	//	})
-	//
-	//	By("And I git add-commit-push for app with multiple workloads", func() {
-	//		gitAddCommitPush(repoAbsolutePath, tip1.appManifestFilePath)
-	//		gitAddCommitPush(repoAbsolutePath, tip2.appManifestFilePath)
-	//	})
-	//
-	//	By("And I install wego to my active cluster", func() {
-	//		installAndVerifyWego(WEGO_DEFAULT_NAMESPACE, syncCluster.KubeConfigPath)
-	//	})
-	//
-	//	By("And I have my default ssh key on path "+DEFAULT_SSH_KEY_PATH, func() {
-	//		setupSSHKey(DEFAULT_SSH_KEY_PATH)
-	//	})
-	//
-	//	By("And I run wego add command for 1st app", func() {
-	//		runWegoAddCommand(repoAbsolutePath, addCommand, WEGO_DEFAULT_NAMESPACE, syncCluster.KubeConfigPath)
-	//	})
-	//
-	//	By("Then I should see wego add command linked the repo  to the cluster", func() {
-	//		verifyWegoAddCommand(appName, WEGO_DEFAULT_NAMESPACE, syncCluster.KubeConfigPath)
-	//	})
-	//
-	//	By("And I should see workload for app1 is deployed to the cluster", func() {
-	//		verifyWorkloadIsDeployed(tip1.workloadName, tip1.workloadNamespace, syncCluster.KubeConfigPath)
-	//		verifyWorkloadIsDeployed(tip2.workloadName, tip2.workloadNamespace, syncCluster.KubeConfigPath)
-	//	})
-	//})
-	////
-	//It("Verify that wego can add multiple apps dir to the cluster using single repo for wego config", func() {
-	//
-	//	fmt.Println("MY CLUSTER IS 3 " + syncCluster.Name)
-	//
-	//	var repoAbsolutePath string
-	//	var configRepoRemoteURL string
-	//	private := true
-	//	tip1 := generateTestInputs()
-	//	tip2 := generateTestInputs()
-	//	readmeFilePath := "./data/README.md"
-	//	appRepoName1 := "wego-test-app-" + RandString(8)
-	//	appRepoName2 := "wego-test-app-" + RandString(8)
-	//	appConfigRepoName := "wego-config-repo-" + RandString(8)
-	//	configRepoRemoteURL = "ssh://git@github.com/" + GITHUB_ORG + "/" + appConfigRepoName + ".git"
-	//	appName1 := appRepoName1
-	//	appName2 := appRepoName2
-	//
-	//	addCommand := "app add . --app-config-url=" + configRepoRemoteURL + " --auto-merge=true"
-	//
-	//	defer deleteRepo(appRepoName1)
-	//	defer deleteRepo(appRepoName2)
-	//	defer deleteRepo(appConfigRepoName)
-	//
-	//	By("And application repo does not already exist", func() {
-	//		deleteRepo(appRepoName1)
-	//		deleteRepo(appRepoName2)
-	//		deleteRepo(appConfigRepoName)
-	//	})
-	//
-	//	By("And I install wego to my active cluster", func() {
-	//		installAndVerifyWego(WEGO_DEFAULT_NAMESPACE, syncCluster.KubeConfigPath)
-	//	})
-	//
-	//	By("And I have my default ssh key on path "+DEFAULT_SSH_KEY_PATH, func() {
-	//		setupSSHKey(DEFAULT_SSH_KEY_PATH)
-	//	})
-	//
-	//	By("When I create a private repo for wego app config", func() {
-	//		appConfigRepoAbsPath := initAndCreateEmptyRepo(appConfigRepoName, private)
-	//		gitAddCommitPush(appConfigRepoAbsPath, readmeFilePath)
-	//	})
-	//
-	//	By("And I create a repo with my app1 workload and run the add the command on it", func() {
-	//		repoAbsolutePath = initAndCreateEmptyRepo(appRepoName1, private)
-	//		gitAddCommitPush(repoAbsolutePath, tip1.appManifestFilePath)
-	//		runWegoAddCommand(repoAbsolutePath, addCommand, WEGO_DEFAULT_NAMESPACE, syncCluster.KubeConfigPath)
-	//	})
-	//
-	//	By("And I create a repo with my app2 workload and run the add the command on it", func() {
-	//		repoAbsolutePath = initAndCreateEmptyRepo(appRepoName2, private)
-	//		gitAddCommitPush(repoAbsolutePath, tip2.appManifestFilePath)
-	//		runWegoAddCommand(repoAbsolutePath, addCommand, WEGO_DEFAULT_NAMESPACE, syncCluster.KubeConfigPath)
-	//	})
-	//
-	//	By("Then I should see my workloads for app1 and app2 are deployed to the cluster", func() {
-	//		verifyWegoAddCommand(appName1, WEGO_DEFAULT_NAMESPACE, syncCluster.KubeConfigPath)
-	//		verifyWegoAddCommand(appName2, WEGO_DEFAULT_NAMESPACE, syncCluster.KubeConfigPath)
-	//		verifyWorkloadIsDeployed(tip1.workloadName, tip1.workloadNamespace, syncCluster.KubeConfigPath)
-	//		verifyWorkloadIsDeployed(tip2.workloadName, tip2.workloadNamespace, syncCluster.KubeConfigPath)
-	//	})
-	//})
-	//
-	//It("Verify that wego can add multiple apps dir to the cluster using single app and wego config repo", func() {
-	//	var repoAbsolutePath string
-	//	private := true
-	//	tip1 := generateTestInputs()
-	//	tip2 := generateTestInputs()
-	//	appRepoName := "wego-test-app-" + RandString(8)
-	//	appName1 := "app1"
-	//	appName2 := "app2"
-	//
-	//	addCommand1 := "app add . --path=./" + appName1 + " --name=" + appName1 + " --auto-merge=true"
-	//	addCommand2 := "app add . --path=./" + appName2 + " --name=" + appName2 + " --auto-merge=true"
-	//
-	//	defer deleteRepo(appRepoName)
-	//
-	//	By("And application repo does not already exist", func() {
-	//		deleteRepo(appRepoName)
-	//	})
-	//
-	//	By("And I install wego to my active cluster", func() {
-	//		installAndVerifyWego(WEGO_DEFAULT_NAMESPACE, syncCluster.KubeConfigPath)
-	//	})
-	//
-	//	By("And I have my default ssh key on path "+DEFAULT_SSH_KEY_PATH, func() {
-	//		setupSSHKey(DEFAULT_SSH_KEY_PATH)
-	//	})
-	//
-	//	By("And I create a repo with my app1 and app2 workloads and run the add the command for each app", func() {
-	//		repoAbsolutePath = initAndCreateEmptyRepo(appRepoName, private)
-	//		app1Path := createSubDir(appName1, repoAbsolutePath)
-	//		app2Path := createSubDir(appName2, repoAbsolutePath)
-	//		gitAddCommitPush(app1Path, tip1.appManifestFilePath)
-	//		gitAddCommitPush(app2Path, tip2.appManifestFilePath)
-	//		runWegoAddCommand(repoAbsolutePath, addCommand1, WEGO_DEFAULT_NAMESPACE, syncCluster.KubeConfigPath)
-	//		runWegoAddCommand(repoAbsolutePath, addCommand2, WEGO_DEFAULT_NAMESPACE, syncCluster.KubeConfigPath)
-	//	})
-	//
-	//	By("Then I should see my workloads for app1 and app2 are deployed to the cluster", func() {
-	//		verifyWegoAddCommand(appName1, WEGO_DEFAULT_NAMESPACE, syncCluster.KubeConfigPath)
-	//		verifyWegoAddCommand(appName2, WEGO_DEFAULT_NAMESPACE, syncCluster.KubeConfigPath)
-	//		verifyWorkloadIsDeployed(tip1.workloadName, tip1.workloadNamespace, syncCluster.KubeConfigPath)
-	//		verifyWorkloadIsDeployed(tip2.workloadName, tip2.workloadNamespace, syncCluster.KubeConfigPath)
-	//	})
-	//})
-	//
-	//It("Verify that wego can deploy an app with app-config-url set to <url>", func() {
-	//	var repoAbsolutePath string
-	//	var configRepoRemoteURL string
-	//	var listOutput string
-	//	var appStatus1 string
-	//	var appStatus2 string
-	//	var appStatus3 string
-	//	private := true
-	//	readmeFilePath := "./data/README.md"
-	//	tip := generateTestInputs()
-	//	appFilesRepoName := tip.appRepoName
-	//	appConfigRepoName := "wego-config-repo-" + RandString(8)
-	//	configRepoRemoteURL = "ssh://git@github.com/" + GITHUB_ORG + "/" + appConfigRepoName + ".git"
-	//	helmRepoURL := "https://charts.kube-ops.io"
-	//	appName1 := appFilesRepoName
-	//	workloadName1 := tip.workloadName
-	//	workloadNamespace1 := tip.workloadNamespace
-	//	appManifestFilePath1 := tip.appManifestFilePath
-	//	appName2 := "my-helm-app"
-	//	appManifestFilePath2 := "./data/helm-repo/hello-world"
-	//	appName3 := "loki"
-	//	workloadName3 := "loki-0"
-	//
-	//	addCommand1 := "app add . --app-config-url=" + configRepoRemoteURL + " --auto-merge=true"
-	//	addCommand2 := "app add . --deployment-type=helm --path=./hello-world --name=" + appName2 + " --app-config-url=" + configRepoRemoteURL + " --auto-merge=true"
-	//	addCommand3 := "app add --url=" + helmRepoURL + " --chart=" + appName3 + " --app-config-url=" + configRepoRemoteURL + " --auto-merge=true"
-	//
-	//	defer deleteRepo(appFilesRepoName)
-	//	defer deleteRepo(appConfigRepoName)
-	//
-	//	By("And application repo does not already exist", func() {
-	//		deleteRepo(appFilesRepoName)
-	//		deleteRepo(appConfigRepoName)
-	//	})
-	//
-	//	By("When I create a private repo for wego app config", func() {
-	//		appConfigRepoAbsPath := initAndCreateEmptyRepo(appConfigRepoName, private)
-	//		gitAddCommitPush(appConfigRepoAbsPath, readmeFilePath)
-	//	})
-	//
-	//	By("When I create a private repo with app1 workload", func() {
-	//		repoAbsolutePath = initAndCreateEmptyRepo(appFilesRepoName, private)
-	//		gitAddCommitPush(repoAbsolutePath, appManifestFilePath1)
-	//	})
-	//
-	//	By("And I install wego to my active cluster", func() {
-	//		installAndVerifyWego(WEGO_DEFAULT_NAMESPACE, syncCluster.KubeConfigPath)
-	//	})
-	//
-	//	By("And I have my default ssh key on path "+DEFAULT_SSH_KEY_PATH, func() {
-	//		setupSSHKey(DEFAULT_SSH_KEY_PATH)
-	//	})
-	//
-	//	By("And I run wego app add command for app1: "+appName1, func() {
-	//		runWegoAddCommand(repoAbsolutePath, addCommand1, WEGO_DEFAULT_NAMESPACE, syncCluster.KubeConfigPath)
-	//	})
-	//
-	//	By("Then I should see my workload deployed for app1", func() {
-	//		verifyWegoAddCommand(appName1, WEGO_DEFAULT_NAMESPACE, syncCluster.KubeConfigPath)
-	//		verifyWorkloadIsDeployed(workloadName1, workloadNamespace1, syncCluster.KubeConfigPath)
-	//	})
-	//
-	//	By("When I add manifests for app2", func() {
-	//		gitAddCommitPush(repoAbsolutePath, appManifestFilePath2)
-	//	})
-	//
-	//	By("And I run wego app add command for app2: "+appName2, func() {
-	//		runWegoAddCommand(repoAbsolutePath, addCommand2, WEGO_DEFAULT_NAMESPACE, syncCluster.KubeConfigPath)
-	//	})
-	//
-	//	By("Then I should see my workload deployed for app2", func() {
-	//		verifyWegoAddCommand(appName2, WEGO_DEFAULT_NAMESPACE, syncCluster.KubeConfigPath)
-	//		Expect(waitForResource("apps", appName2, WEGO_DEFAULT_NAMESPACE, INSTALL_PODS_READY_TIMEOUT, syncCluster.KubeConfigPath)).To(Succeed())
-	//		Expect(waitForResource("configmaps", "helloworld-configmap", WEGO_DEFAULT_NAMESPACE, INSTALL_PODS_READY_TIMEOUT, syncCluster.KubeConfigPath)).To(Succeed())
-	//	})
-	//
-	//	By("When I run wego app add command for app3: "+appName3, func() {
-	//		runWegoAddCommand(repoAbsolutePath, addCommand3, WEGO_DEFAULT_NAMESPACE, syncCluster.KubeConfigPath)
-	//	})
-	//
-	//	By("Then I should see my workload deployed for app3", func() {
-	//		verifyWegoHelmAddCommand(appName3, WEGO_DEFAULT_NAMESPACE, syncCluster.KubeConfigPath)
-	//		verifyHelmPodWorkloadIsDeployed(workloadName3, WEGO_DEFAULT_NAMESPACE, syncCluster.KubeConfigPath)
-	//	})
-	//
-	//	By("When I check the app status for app1", func() {
-	//		appStatus1, _ = runCommandAndReturnStringOutput(WEGO_BIN_PATH+" app status "+appName1, syncCluster.KubeConfigPath)
-	//	})
-	//
-	//	By("Then I should see the status for "+appName1, func() {
-	//		Eventually(appStatus1).Should(ContainSubstring(`Last successful reconciliation:`))
-	//		Eventually(appStatus1).Should(ContainSubstring(`gitrepository/` + appName1))
-	//		Eventually(appStatus1).Should(ContainSubstring(`kustomization/` + appName1))
-	//	})
-	//
-	//	By("When I check the app status for app2", func() {
-	//		appStatus2, _ = runCommandAndReturnStringOutput(WEGO_BIN_PATH+" app status "+appName2, syncCluster.KubeConfigPath)
-	//	})
-	//
-	//	By("Then I should see the status for "+appName2, func() {
-	//		Eventually(appStatus2).Should(ContainSubstring(`Last successful reconciliation:`))
-	//		Eventually(appStatus2).Should(ContainSubstring(`gitrepository/` + appName2))
-	//		Eventually(appStatus2).Should(ContainSubstring(`helmrelease/` + appName2))
-	//	})
-	//
-	//	By("When I check the app status for app3", func() {
-	//		appStatus3, _ = runCommandAndReturnStringOutput(WEGO_BIN_PATH+" app status "+appName3, syncCluster.KubeConfigPath)
-	//	})
-	//
-	//	By("Then I should see the status for "+appName3, func() {
-	//		Eventually(appStatus3).Should(ContainSubstring(`Last successful reconciliation:`))
-	//		Eventually(appStatus3).Should(ContainSubstring(`helmrepository/` + appName3))
-	//		Eventually(appStatus3).Should(ContainSubstring(`helmrelease/` + appName3))
-	//	})
-	//
-	//	By("When I check for apps list", func() {
-	//		listOutput, _ = runCommandAndReturnStringOutput(WEGO_BIN_PATH+" app list", syncCluster.KubeConfigPath)
-	//	})
-	//
-	//	By("Then I should see appNames for all apps listed", func() {
-	//		Eventually(listOutput).Should(ContainSubstring(appName1))
-	//		Eventually(listOutput).Should(ContainSubstring(appName2))
-	//		Eventually(listOutput).Should(ContainSubstring(appName3))
-	//	})
-	//
-	//	By("And I should not see wego components in app repo: "+appFilesRepoName, func() {
-	//		pullGitRepo(repoAbsolutePath)
-	//		folderOutput, _ := runCommandAndReturnStringOutput(fmt.Sprintf("cd %s && ls -al", repoAbsolutePath), "")
-	//		Expect(folderOutput).ShouldNot(ContainSubstring(".wego"))
-	//		Expect(folderOutput).ShouldNot(ContainSubstring("apps"))
-	//		Expect(folderOutput).ShouldNot(ContainSubstring("targets"))
-	//	})
-	//
-	//	By("And I should see wego components in config repo: "+appConfigRepoName, func() {
-	//		folderOutput, _ := runCommandAndReturnStringOutput(fmt.Sprintf("cd %s && git clone %s && cd %s && ls -al", repoAbsolutePath, configRepoRemoteURL, appConfigRepoName), "")
-	//		Expect(folderOutput).ShouldNot(ContainSubstring(".wego"))
-	//		Expect(folderOutput).Should(ContainSubstring("apps"))
-	//		Expect(folderOutput).Should(ContainSubstring("targets"))
-	//	})
-	//})
-	////
-	//It("SmokeTest - Verify that wego can deploy multiple apps one with private and other with public repo", func() {
-	//	var listOutput string
-	//	var pauseOutput string
-	//	var unpauseOutput string
-	//	var appStatus1 *gexec.Session
-	//	var appStatus2 *gexec.Session
-	//	var appRemoveOutput *gexec.Session
-	//	var repoAbsolutePath1 string
-	//	var repoAbsolutePath2 string
-	//	var appManifestFile1 string
-	//	tip1 := generateTestInputs()
-	//	tip2 := generateTestInputs()
-	//	appName1 := tip1.appRepoName
-	//	appName2 := tip2.appRepoName
-	//	private := true
-	//	public := false
-	//	replicaSetValue := 3
-	//
-	//	addCommand1 := "app add . --name=" + appName1 + " --auto-merge=true"
-	//	addCommand2 := "app add . --name=" + appName2 + " --auto-merge=true"
-	//
-	//	defer deleteRepo(tip1.appRepoName)
-	//	defer deleteRepo(tip2.appRepoName)
-	//
-	//	By("And application repos do not already exist", func() {
-	//		deleteRepo(tip1.appRepoName)
-	//		deleteRepo(tip2.appRepoName)
-	//	})
-	//
-	//	By("When I create an empty private repo for app1", func() {
-	//		repoAbsolutePath1 = initAndCreateEmptyRepo(tip1.appRepoName, private)
-	//	})
-	//
-	//	By("When I create an empty public repo for app2", func() {
-	//		repoAbsolutePath2 = initAndCreateEmptyRepo(tip2.appRepoName, public)
-	//	})
-	//
-	//	By("And I git add-commit-push for app1 with workload", func() {
-	//		gitAddCommitPush(repoAbsolutePath1, tip1.appManifestFilePath)
-	//	})
-	//
-	//	By("And I git add-commit-push for app2 with workload", func() {
-	//		gitAddCommitPush(repoAbsolutePath2, tip2.appManifestFilePath)
-	//	})
-	//
-	//	By("And I install wego to my active cluster", func() {
-	//		installAndVerifyWego(WEGO_DEFAULT_NAMESPACE, syncCluster.KubeConfigPath)
-	//	})
-	//
-	//	By("And I have my default ssh key on path "+DEFAULT_SSH_KEY_PATH, func() {
-	//		setupSSHKey(DEFAULT_SSH_KEY_PATH)
-	//	})
-	//
-	//	By("And I run wego app add command for 1st app", func() {
-	//		runWegoAddCommand(repoAbsolutePath1, addCommand1, WEGO_DEFAULT_NAMESPACE, syncCluster.KubeConfigPath)
-	//	})
-	//
-	//	By("And I run wego app add command for 2nd app", func() {
-	//		runWegoAddCommand(repoAbsolutePath2, addCommand2, WEGO_DEFAULT_NAMESPACE, syncCluster.KubeConfigPath)
-	//	})
-	//
-	//	By("Then I should see wego app add command linked the repo1 to the cluster", func() {
-	//		verifyWegoAddCommand(appName1, WEGO_DEFAULT_NAMESPACE, syncCluster.KubeConfigPath)
-	//	})
-	//
-	//	By("And I should see wego app add command linked the repo2 to the cluster", func() {
-	//		verifyWegoAddCommand(appName2, WEGO_DEFAULT_NAMESPACE, syncCluster.KubeConfigPath)
-	//	})
-	//
-	//	By("And I should see workload for app1 is deployed to the cluster", func() {
-	//		verifyWorkloadIsDeployed(tip1.workloadName, tip1.workloadNamespace, syncCluster.KubeConfigPath)
-	//	})
-	//
-	//	By("And I should see workload for app2 is deployed to the cluster", func() {
-	//		verifyWorkloadIsDeployed(tip2.workloadName, tip2.workloadNamespace, syncCluster.KubeConfigPath)
-	//	})
-	//
-	//	By("And repos created have proper visibility", func() {
-	//		Eventually(getRepoVisibility(GITHUB_ORG, tip1.appRepoName)).Should(ContainSubstring("true"))
-	//		Eventually(getRepoVisibility(GITHUB_ORG, tip2.appRepoName)).Should(ContainSubstring("false"))
-	//	})
-	//
-	//	By("When I check the app status for "+appName1, func() {
-	//		appStatus1 = runCommandAndReturnSessionOutput(fmt.Sprintf("%s app status %s", WEGO_BIN_PATH, appName1), syncCluster.KubeConfigPath)
-	//	})
-	//
-	//	By("Then I should see the status for "+appName1, func() {
-	//		Eventually(appStatus1).Should(gbytes.Say(`Last successful reconciliation:`))
-	//		Eventually(appStatus1).Should(gbytes.Say(`gitrepository/` + appName1))
-	//		Eventually(appStatus1).Should(gbytes.Say(`kustomization/` + appName1))
-	//	})
-	//
-	//	By("When I check the app status for "+appName2, func() {
-	//		appStatus2 = runCommandAndReturnSessionOutput(fmt.Sprintf("%s app status %s", WEGO_BIN_PATH, appName2), syncCluster.KubeConfigPath)
-	//	})
-	//
-	//	By("Then I should see the status for "+appName2, func() {
-	//		Eventually(appStatus2).Should(gbytes.Say(`Last successful reconciliation:`))
-	//		Eventually(appStatus2).Should(gbytes.Say(`gitrepository/` + appName2))
-	//		Eventually(appStatus2).Should(gbytes.Say(`kustomization/` + appName2))
-	//	})
-	//
-	//	By("When I check for apps list", func() {
-	//		listOutput, _ = runCommandAndReturnStringOutput(WEGO_BIN_PATH+" app list", syncCluster.KubeConfigPath)
-	//	})
-	//
-	//	By("Then I should see appNames for both apps listed", func() {
-	//		Eventually(listOutput).Should(ContainSubstring(appName1))
-	//		Eventually(listOutput).Should(ContainSubstring(appName2))
-	//	})
-	//
-	//	By("When I pause an app: "+appName1, func() {
-	//		pauseOutput, _ = runCommandAndReturnStringOutput(WEGO_BIN_PATH+" app pause "+appName1, syncCluster.KubeConfigPath)
-	//	})
-	//
-	//	By("Then I should see pause message", func() {
-	//		Expect(pauseOutput).To(ContainSubstring("gitops automation paused for " + appName1))
-	//	})
-	//
-	//	By("When I check app status for paused app", func() {
-	//		appStatus1 = runCommandAndReturnSessionOutput(fmt.Sprintf("%s app status %s", WEGO_BIN_PATH, appName1), syncCluster.KubeConfigPath)
-	//	})
-	//
-	//	By("Then I should see pause status as suspended=true", func() {
-	//		Eventually(appStatus1).Should(gbytes.Say(`kustomization/` + appName1 + `\s*True\s*.*True`))
-	//	})
-	//
-	//	By("And changes to the app files should not be synchronized", func() {
-	//		appManifestFile1, _ = runCommandAndReturnStringOutput("cd "+repoAbsolutePath1+" && ls | grep yaml", "")
-	//		createAppReplicas(repoAbsolutePath1, appManifestFile1, replicaSetValue, tip1.workloadName, syncCluster.KubeConfigPath)
-	//		gitUpdateCommitPush(repoAbsolutePath1)
-	//		_ = waitForReplicaCreation(tip1.workloadNamespace, replicaSetValue, EVENTUALLY_DEFAULT_TIMEOUT, syncCluster.KubeConfigPath)
-	//		_ = runCommandPassThrough([]string{}, "sh", "-c", fmt.Sprintf("kubectl wait --for=condition=Ready --timeout=100s -n %s --all pods", tip1.workloadNamespace))
-	//	})
-	//
-	//	By("And number of app replicas should remain same", func() {
-	//		replicaOutput, _ := runCommandAndReturnStringOutput("kubectl get pods -n "+tip1.workloadNamespace+" --field-selector=status.phase=Running --no-headers=true | wc -l", syncCluster.KubeConfigPath)
-	//		Expect(replicaOutput).To(ContainSubstring("1"))
-	//	})
-	//
-	//	By("When I re-run app pause command", func() {
-	//		pauseOutput, _ = runCommandAndReturnStringOutput(WEGO_BIN_PATH+" app pause "+appName1, syncCluster.KubeConfigPath)
-	//	})
-	//
-	//	By("Then I should see a console message without any errors", func() {
-	//		Expect(pauseOutput).To(ContainSubstring("app " + appName1 + " is already paused"))
-	//	})
-	//
-	//	By("When I unpause an app: "+appName1, func() {
-	//		unpauseOutput, _ = runCommandAndReturnStringOutput(WEGO_BIN_PATH+" app unpause "+appName1, syncCluster.KubeConfigPath)
-	//	})
-	//
-	//	By("Then I should see unpause message", func() {
-	//		Expect(unpauseOutput).To(ContainSubstring("gitops automation unpaused for " + appName1))
-	//	})
-	//
-	//	By("And I should see app replicas created in the cluster", func() {
-	//		_ = waitForReplicaCreation(tip1.workloadNamespace, replicaSetValue, EVENTUALLY_DEFAULT_TIMEOUT, syncCluster.KubeConfigPath)
-	//		_ = runCommandPassThrough([]string{}, "sh", "-c", fmt.Sprintf("kubectl wait --for=condition=Ready --timeout=100s -n %s --all pods", tip1.workloadNamespace))
-	//		replicaOutput, _ := runCommandAndReturnStringOutput("kubectl get pods -n "+tip1.workloadNamespace+" --field-selector=status.phase=Running --no-headers=true | wc -l", syncCluster.KubeConfigPath)
-	//		Expect(replicaOutput).To(ContainSubstring(strconv.Itoa(replicaSetValue)))
-	//	})
-	//
-	//	By("When I re-run app unpause command", func() {
-	//		unpauseOutput, _ = runCommandAndReturnStringOutput(WEGO_BIN_PATH+" app unpause "+appName1, syncCluster.KubeConfigPath)
-	//	})
-	//
-	//	By("Then I should see unpause message without any errors", func() {
-	//		Expect(unpauseOutput).To(ContainSubstring("app " + appName1 + " is already reconciling"))
-	//	})
-	//
-	//	By("When I check app status for unpaused app", func() {
-	//		appStatus1 = runCommandAndReturnSessionOutput(fmt.Sprintf("%s app status %s", WEGO_BIN_PATH, appName1), syncCluster.KubeConfigPath)
-	//	})
-	//
-	//	By("Then I should see pause status as suspended=false", func() {
-	//		Eventually(appStatus1).Should(gbytes.Say(`kustomization/` + appName1 + `\s*True\s*.*False`))
-	//	})
-	//
-	//	By("When I remove an app", func() {
-	//		appRemoveOutput = runCommandAndReturnSessionOutput(WEGO_BIN_PATH+" app remove "+appName2, syncCluster.KubeConfigPath)
-	//	})
-	//
-	//	By("Then I should see app removing message", func() {
-	//		Eventually(appRemoveOutput).Should(gbytes.Say("► Removing application from cluster and repository"))
-	//		Eventually(appRemoveOutput).Should(gbytes.Say("► Committing and pushing wego updates for application"))
-	//		Eventually(appRemoveOutput).Should(gbytes.Say("► Pushing app changes to repository"))
-	//	})
-	//
-	//	By("And app should get deleted from the cluster", func() {
-	//		_ = waitForAppRemoval(appName2, THIRTY_SECOND_TIMEOUT)
-	//	})
-	//})
-	////
-	//It("Verify that wego can deploy a helm app from a git repo with app-config-url set to NONE", func() {
-	//	var repoAbsolutePath string
-	//	var reinstallOutput string
-	//	var reAddOutput string
-	//	var removeOutput *gexec.Session
-	//	private := true
-	//	appManifestFilePath := "./data/helm-repo/hello-world"
-	//	appName := "my-helm-app"
-	//	appRepoName := "wego-test-app-" + RandString(8)
-	//	badAppName := "foo"
-	//
-	//	addCommand := "app add . --deployment-type=helm --path=./hello-world --name=" + appName + " --app-config-url=NONE"
-	//
-	//	defer deleteRepo(appRepoName)
-	//
-	//	By("Application and config repo does not already exist", func() {
-	//		deleteRepo(appRepoName)
-	//	})
-	//
-	//	By("When I create a private repo with my app workload", func() {
-	//		repoAbsolutePath = initAndCreateEmptyRepo(appRepoName, private)
-	//		gitAddCommitPush(repoAbsolutePath, appManifestFilePath)
-	//	})
-	//
-	//	By("And I install wego to my active cluster", func() {
-	//		installAndVerifyWego(WEGO_DEFAULT_NAMESPACE, syncCluster.KubeConfigPath)
-	//	})
-	//
-	//	By("And I have my default ssh key on path "+DEFAULT_SSH_KEY_PATH, func() {
-	//		setupSSHKey(DEFAULT_SSH_KEY_PATH)
-	//	})
-	//
-	//	By("And I run wego add command", func() {
-	//		runWegoAddCommand(repoAbsolutePath, addCommand, WEGO_DEFAULT_NAMESPACE, syncCluster.KubeConfigPath)
-	//	})
-	//
-	//	By("Then I should see my workload deployed to the cluster", func() {
-	//		verifyWegoAddCommand(appName, WEGO_DEFAULT_NAMESPACE, syncCluster.KubeConfigPath)
-	//		Expect(waitForResource("apps", appName, WEGO_DEFAULT_NAMESPACE, INSTALL_PODS_READY_TIMEOUT, syncCluster.KubeConfigPath)).To(Succeed())
-	//		Expect(waitForResource("configmaps", "helloworld-configmap", WEGO_DEFAULT_NAMESPACE, INSTALL_PODS_READY_TIMEOUT, syncCluster.KubeConfigPath)).To(Succeed())
-	//	})
-	//
-	//	By("And I should not see wego components in the remote git repo", func() {
-	//		pullGitRepo(repoAbsolutePath)
-	//		folderOutput, _ := runCommandAndReturnStringOutput(fmt.Sprintf("cd %s && ls -al", repoAbsolutePath), "")
-	//		Expect(folderOutput).ShouldNot(ContainSubstring(".wego"))
-	//		Expect(folderOutput).ShouldNot(ContainSubstring("apps"))
-	//		Expect(folderOutput).ShouldNot(ContainSubstring("targets"))
-	//	})
-	//
-	//	By("When I rerun wego gitops install", func() {
-	//		reinstallOutput, _ = runCommandAndReturnStringOutput(WEGO_BIN_PATH+" gitops install", syncCluster.KubeConfigPath)
-	//	})
-	//
-	//	By("Then I should not see any errors", func() {
-	//		Eventually(reinstallOutput).Should(ContainSubstring("► installing components in " + WEGO_DEFAULT_NAMESPACE + " namespace"))
-	//		Eventually(reinstallOutput).Should(ContainSubstring("✔ image-reflector-controller: deployment ready"))
-	//		Eventually(reinstallOutput).Should(ContainSubstring("✔ image-automation-controller: deployment ready"))
-	//		Eventually(reinstallOutput).Should(ContainSubstring("✔ source-controller: deployment ready"))
-	//		Eventually(reinstallOutput).Should(ContainSubstring("✔ kustomize-controller: deployment ready"))
-	//		Eventually(reinstallOutput).Should(ContainSubstring("✔ helm-controller: deployment ready"))
-	//		Eventually(reinstallOutput).Should(ContainSubstring("✔ notification-controller: deployment ready"))
-	//	})
-	//
-	//	By("When I rerun wego app add command", func() {
-	//		_, reAddOutput = runCommandAndReturnStringOutput(fmt.Sprintf("cd %s && %s %s", repoAbsolutePath, WEGO_BIN_PATH, addCommand), syncCluster.KubeConfigPath)
-	//	})
-	//
-	//	By("Then I should see an error", func() {
-	//		Eventually(reAddOutput).Should(ContainSubstring("Error: failed to add the app " + appName + ": unable to create resource, resource already exists in cluster"))
-	//	})
-	//
-	//	By("And app status should remain same", func() {
-	//		out := runCommandAndReturnSessionOutput(WEGO_BIN_PATH+" app status "+appName, syncCluster.KubeConfigPath)
-	//		Eventually(out).Should(gbytes.Say(`helmrelease/` + appName + `\s*True\s*.*False`))
-	//	})
-	//
-	//	By("When I run wego app remove", func() {
-	//		_ = runCommandPassThrough([]string{}, "sh", "-c", fmt.Sprintf("%s app remove %s", WEGO_BIN_PATH, appName))
-	//	})
-	//
-	//	By("Then I should see app removed from the cluster", func() {
-	//		_ = waitForAppRemoval(appName, THIRTY_SECOND_TIMEOUT)
-	//	})
-	//
-	//	By("When I run wego app remove for a non-existent app", func() {
-	//		removeOutput = runCommandAndReturnSessionOutput(WEGO_BIN_PATH+" app remove "+badAppName, syncCluster.KubeConfigPath)
-	//	})
-	//
-	//	By("Then I should get an error", func() {
-	//		Eventually(removeOutput.Err).Should(gbytes.Say(`Error: failed to create app service: error getting git clients: could not retrieve application "` + badAppName + `": could not get application: apps.wego.weave.works "` + badAppName + `" not found`))
-	//	})
-	//})
-	////
-	//It("Verify that wego can deploy a helm app from a git repo with app-config-url set to default", func() {
-	//	var repoAbsolutePath string
-	//	public := false
-	//	appName := "my-helm-app"
-	//	appManifestFilePath := "./data/helm-repo/hello-world"
-	//	appRepoName := "wego-test-app-" + RandString(8)
-	//
-	//	addCommand := "app add . --deployment-type=helm --path=./hello-world --name=" + appName + " --auto-merge=true"
-	//
-	//	defer deleteRepo(appRepoName)
-	//
-	//	By("And application repo does not already exist", func() {
-	//		deleteRepo(appRepoName)
-	//	})
-	//
-	//	By("When I create a private repo with my app workload", func() {
-	//		repoAbsolutePath = initAndCreateEmptyRepo(appRepoName, public)
-	//		gitAddCommitPush(repoAbsolutePath, appManifestFilePath)
-	//	})
-	//
-	//	By("And I install wego to my active cluster", func() {
-	//		installAndVerifyWego(WEGO_DEFAULT_NAMESPACE, syncCluster.KubeConfigPath)
-	//	})
-	//
-	//	By("And I have my default ssh key on path "+DEFAULT_SSH_KEY_PATH, func() {
-	//		setupSSHKey(DEFAULT_SSH_KEY_PATH)
-	//	})
-	//
-	//	By("And I run wego add command", func() {
-	//		runWegoAddCommand(repoAbsolutePath, addCommand, WEGO_DEFAULT_NAMESPACE, syncCluster.KubeConfigPath)
-	//	})
-	//
-	//	By("Then I should see my workload deployed to the cluster", func() {
-	//		verifyWegoAddCommand(appName, WEGO_DEFAULT_NAMESPACE, syncCluster.KubeConfigPath)
-	//		Expect(waitForResource("apps", appName, WEGO_DEFAULT_NAMESPACE, INSTALL_PODS_READY_TIMEOUT, syncCluster.KubeConfigPath)).To(Succeed())
-	//		Expect(waitForResource("configmaps", "helloworld-configmap", WEGO_DEFAULT_NAMESPACE, INSTALL_PODS_READY_TIMEOUT, syncCluster.KubeConfigPath)).To(Succeed())
-	//	})
-	//
-	//	By("And repo created has public visibility", func() {
-	//		Eventually(getRepoVisibility(GITHUB_ORG, appRepoName)).Should(ContainSubstring("false"))
-	//	})
-	//})
-	////
-	//It("Verify that wego can deploy a helm app from a git repo with app-config-url set to <url>", func() {
-	//	var repoAbsolutePath string
-	//	var configRepoAbsolutePath string
-	//	private := true
-	//	appManifestFilePath := "./data/helm-repo/hello-world"
-	//	configRepoFiles := "./data/config-repo"
-	//	appName := "my-helm-app"
-	//	appRepoName := "wego-test-app-" + RandString(8)
-	//	configRepoName := "wego-test-config-repo-" + RandString(8)
-	//	configRepoUrl := fmt.Sprintf("ssh://git@github.com/%s/%s.git", os.Getenv("GITHUB_ORG"), configRepoName)
-	//
-	//	addCommand := fmt.Sprintf("app add . --app-config-url=%s --deployment-type=helm --path=./hello-world --name=%s --auto-merge=true", configRepoUrl, appName)
-	//
-	//	defer deleteRepo(appRepoName)
-	//	defer deleteRepo(configRepoName)
-	//
-	//	By("Application and config repo does not already exist", func() {
-	//		deleteRepo(appRepoName)
-	//		deleteRepo(configRepoName)
-	//	})
-	//
-	//	By("When I create a private repo with my app workload", func() {
-	//		repoAbsolutePath = initAndCreateEmptyRepo(appRepoName, private)
-	//		gitAddCommitPush(repoAbsolutePath, appManifestFilePath)
-	//	})
-	//
-	//	By("When I create a private repo for my config files", func() {
-	//		configRepoAbsolutePath = initAndCreateEmptyRepo(configRepoName, private)
-	//		gitAddCommitPush(configRepoAbsolutePath, configRepoFiles)
-	//	})
-	//
-	//	By("And I install wego to my active cluster", func() {
-	//		installAndVerifyWego(WEGO_DEFAULT_NAMESPACE, syncCluster.KubeConfigPath)
-	//	})
-	//
-	//	By("And I have my default ssh key on path "+DEFAULT_SSH_KEY_PATH, func() {
-	//		setupSSHKey(DEFAULT_SSH_KEY_PATH)
-	//	})
-	//
-	//	By("And I run wego add command", func() {
-	//		runWegoAddCommand(repoAbsolutePath, addCommand, WEGO_DEFAULT_NAMESPACE, syncCluster.KubeConfigPath)
-	//	})
-	//
-	//	By("There is no .wego folder in the app repo", func() {
-	//		_, err := os.Stat(repoAbsolutePath + "/.wego")
-	//		Expect(os.IsNotExist(err)).To(Equal(true))
-	//	})
-	//
-	//	By("The manifests are present in the config repo", func() {
-	//		pullBranch(configRepoAbsolutePath, "main")
-	//
-	//		_, err := os.Stat(fmt.Sprintf("%s/apps/%s/app.yaml", configRepoAbsolutePath, appName))
-	//		Expect(err).ShouldNot(HaveOccurred())
-	//
-	//		path := fmt.Sprintf("%s/targets/%s/%s/%s-gitops-source.yaml", configRepoAbsolutePath, syncCluster.Context, appName, appName)
-	//		_, err = os.Stat(path)
-	//		Expect(err).ShouldNot(HaveOccurred())
-	//
-	//		_, err = os.Stat(fmt.Sprintf("%s/targets/%s/%s/%s-gitops-deploy.yaml", configRepoAbsolutePath, syncCluster.Context, appName, appName))
-	//		Expect(err).ShouldNot(HaveOccurred())
-	//	})
-	//
-	//	By("Then I should see my workload deployed to the cluster", func() {
-	//		verifyWegoAddCommand(appName, WEGO_DEFAULT_NAMESPACE, syncCluster.KubeConfigPath)
-	//		Expect(waitForResource("apps", appName, WEGO_DEFAULT_NAMESPACE, INSTALL_PODS_READY_TIMEOUT, syncCluster.KubeConfigPath)).To(Succeed())
-	//		Expect(waitForResource("configmaps", "helloworld-configmap", WEGO_DEFAULT_NAMESPACE, INSTALL_PODS_READY_TIMEOUT, syncCluster.KubeConfigPath)).To(Succeed())
-	//	})
-	//
-	//})
-	////
-	//It("Verify that wego can deploy multiple helm apps from a helm repo with app-config-url set to <url>", func() {
-	//	var repoAbsolutePath string
-	//	var listOutput string
-	//	var appStatus1 string
-	//	var appStatus2 string
-	//	private := true
-	//	appName1 := "rabbitmq"
-	//	appName2 := "zookeeper"
-	//	workloadName1 := "rabbitmq-0"
-	//	workloadName2 := "zookeeper-0"
-	//	readmeFilePath := "./data/README.md"
-	//	appRepoName := "wego-test-app-" + RandString(8)
-	//	appRepoRemoteURL := "ssh://git@github.com/" + GITHUB_ORG + "/" + appRepoName + ".git"
-	//	helmRepoURL := "https://charts.bitnami.com/bitnami"
-	//
-	//	addCommand1 := "app add --url=" + helmRepoURL + " --chart=" + appName1 + " --app-config-url=" + appRepoRemoteURL + " --auto-merge=true"
-	//	addCommand2 := "app add --url=" + helmRepoURL + " --chart=" + appName2 + " --app-config-url=" + appRepoRemoteURL + " --auto-merge=true"
-	//
-	//	defer deleteRepo(appRepoName)
-	//
-	//	By("And application repo does not already exist", func() {
-	//		deleteRepo(appRepoName)
-	//	})
-	//
-	//	By("When I create a private git repo", func() {
-	//		repoAbsolutePath = initAndCreateEmptyRepo(appRepoName, private)
-	//		gitAddCommitPush(repoAbsolutePath, readmeFilePath)
-	//	})
-	//
-	//	By("And I install wego under my namespace: "+WEGO_DEFAULT_NAMESPACE, func() {
-	//		installAndVerifyWego(WEGO_DEFAULT_NAMESPACE, syncCluster.KubeConfigPath)
-	//	})
-	//
-	//	By("And I have my default ssh key on path "+DEFAULT_SSH_KEY_PATH, func() {
-	//		setupSSHKey(DEFAULT_SSH_KEY_PATH)
-	//	})
-	//
-	//	By("And I run wego app add command for 1st app", func() {
-	//		runWegoAddCommand(repoAbsolutePath, addCommand1, WEGO_DEFAULT_NAMESPACE, syncCluster.KubeConfigPath)
-	//	})
-	//
-	//	By("And I run wego app add command for 2nd app", func() {
-	//		runWegoAddCommand(repoAbsolutePath, addCommand2, WEGO_DEFAULT_NAMESPACE, syncCluster.KubeConfigPath)
-	//	})
-	//
-	//	By("Then I should see workload1 deployed to the cluster", func() {
-	//		verifyWegoHelmAddCommand(appName1, WEGO_DEFAULT_NAMESPACE, syncCluster.KubeConfigPath)
-	//		verifyHelmPodWorkloadIsDeployed(workloadName1, WEGO_DEFAULT_NAMESPACE, syncCluster.KubeConfigPath)
-	//	})
-	//
-	//	By("And I should see workload2 deployed to the cluster", func() {
-	//		verifyWegoHelmAddCommand(appName2, WEGO_DEFAULT_NAMESPACE, syncCluster.KubeConfigPath)
-	//		verifyHelmPodWorkloadIsDeployed(workloadName2, WEGO_DEFAULT_NAMESPACE, syncCluster.KubeConfigPath)
-	//	})
-	//
-	//	By("And I should see wego components in the remote git repo", func() {
-	//		pullGitRepo(repoAbsolutePath)
-	//		folderOutput, _ := runCommandAndReturnStringOutput(fmt.Sprintf("cd %s && ls -al", repoAbsolutePath), "")
-	//		Expect(folderOutput).ShouldNot(ContainSubstring(".wego"))
-	//		Expect(folderOutput).Should(ContainSubstring("apps"))
-	//		Expect(folderOutput).Should(ContainSubstring("targets"))
-	//	})
-	//
-	//	By("When I check for apps list", func() {
-	//		listOutput, _ = runCommandAndReturnStringOutput(WEGO_BIN_PATH+" app list", syncCluster.KubeConfigPath)
-	//	})
-	//
-	//	By("Then I should see appNames for both apps listed", func() {
-	//		Eventually(listOutput).Should(ContainSubstring(appName1))
-	//		Eventually(listOutput).Should(ContainSubstring(appName2))
-	//	})
-	//
-	//	By("When I check the app status for "+appName1, func() {
-	//		appStatus1, _ = runCommandAndReturnStringOutput(WEGO_BIN_PATH+" app status "+appName1, syncCluster.KubeConfigPath)
-	//	})
-	//
-	//	By("Then I should see the status for app1", func() {
-	//		Eventually(appStatus1).Should(ContainSubstring(`Last successful reconciliation:`))
-	//		Eventually(appStatus1).Should(ContainSubstring(`helmrepository/` + appName1))
-	//		Eventually(appStatus1).Should(ContainSubstring(`helmrelease/` + appName1))
-	//	})
-	//
-	//	By("When I check the app status for "+appName2, func() {
-	//		appStatus2, _ = runCommandAndReturnStringOutput(WEGO_BIN_PATH+" app status "+appName2, syncCluster.KubeConfigPath)
-	//	})
-	//
-	//	By("Then I should see the status for app2", func() {
-	//		Eventually(appStatus2).Should(ContainSubstring(`Last successful reconciliation:`))
-	//		Eventually(appStatus2).Should(ContainSubstring(`helmrepository/` + appName2))
-	//		Eventually(appStatus2).Should(ContainSubstring(`helmrelease/` + appName2))
-	//	})
-	//})
-	////
-	//It("Verify that wego can deploy a helm app from a helm repo with app-config-url set to NONE", func() {
-	//	appName := "loki"
-	//	workloadName := "loki-0"
-	//	helmRepoURL := "https://charts.kube-ops.io"
-	//
-	//	addCommand := "app add --url=" + helmRepoURL + " --chart=" + appName + " --app-config-url=NONE"
-	//
-	//	By("And I install wego to my active cluster", func() {
-	//		installAndVerifyWego(WEGO_DEFAULT_NAMESPACE, syncCluster.KubeConfigPath)
-	//	})
-	//
-	//	By("And I have my default ssh key on path "+DEFAULT_SSH_KEY_PATH, func() {
-	//		setupSSHKey(DEFAULT_SSH_KEY_PATH)
-	//	})
-	//
-	//	By("And I run wego add command", func() {
-	//		runWegoAddCommand(".", addCommand, WEGO_DEFAULT_NAMESPACE, syncCluster.KubeConfigPath)
-	//	})
-	//
-	//	By("Then I should see my workload deployed to the cluster", func() {
-	//		verifyWegoHelmAddCommand(appName, WEGO_DEFAULT_NAMESPACE, syncCluster.KubeConfigPath)
-	//		verifyHelmPodWorkloadIsDeployed(workloadName, WEGO_DEFAULT_NAMESPACE, syncCluster.KubeConfigPath)
-	//	})
-	//})
-	//
-	//It("Verify that a PR is raised against a user repo when skipping auto-merge", func() {
-	//	var repoAbsolutePath string
-	//	tip := generateTestInputs()
-	//	appName := tip.appRepoName
-	//	prLink := ""
-	//
-	//	addCommand := "app add . --name=" + appName + " --auto-merge=false"
-	//
-	//	defer deleteRepo(tip.appRepoName)
-	//
-	//	By("And application repo does not already exist", func() {
-	//		deleteRepo(tip.appRepoName)
-	//	})
-	//
-	//	By("When I create an empty private repo for app", func() {
-	//		repoAbsolutePath = initAndCreateEmptyRepo(tip.appRepoName, true)
-	//	})
-	//
-	//	By("And I git add-commit-push app manifest", func() {
-	//		gitAddCommitPush(repoAbsolutePath, tip.appManifestFilePath)
-	//	})
-	//
-	//	By("And I install wego to my active cluster", func() {
-	//		installAndVerifyWego(WEGO_DEFAULT_NAMESPACE, syncCluster.KubeConfigPath)
-	//	})
-	//
-	//	By("And I have my default ssh key on path "+DEFAULT_SSH_KEY_PATH, func() {
-	//		setupSSHKey(DEFAULT_SSH_KEY_PATH)
-	//	})
-	//
-	//	By("When I run wego app add command for app", func() {
-	//		output, _ := runWegoAddCommandWithOutput(repoAbsolutePath, addCommand, WEGO_DEFAULT_NAMESPACE, syncCluster.KubeConfigPath)
-	//		re := regexp.MustCompile(`(http|ftp|https):\/\/([\w\-_]+(?:(?:\.[\w\-_]+)+))([\w\-\.,@?^=%&amp;:/~\+#]*[\w\-\@?^=%&amp;/~\+#])?`)
-	//		prLink = re.FindAllString(output, -1)[0]
-	//	})
-	//
-	//	By("Then I should see a PR created in user repo", func() {
-	//		verifyPRCreated(repoAbsolutePath, appName)
-	//	})
-	//
-	//	By("When I merge the created PR", func() {
-	//		mergePR(repoAbsolutePath, prLink)
-	//	})
-	//
-	//	By("Then I should see my workload deployed to the cluster", func() {
-	//		verifyWegoAddCommand(appName, WEGO_DEFAULT_NAMESPACE, syncCluster.KubeConfigPath)
-	//		verifyWorkloadIsDeployed(tip.workloadName, tip.workloadNamespace, syncCluster.KubeConfigPath)
-	//	})
-	//})
-	////
-	//It("Verify that a PR can be raised against an external repo with app-config-url set to <url>", func() {
-	//	var repoAbsolutePath string
-	//	var configRepoRemoteURL string
-	//	var appConfigRepoAbsPath string
-	//	prLink := ""
-	//	private := true
-	//	tip := generateTestInputs()
-	//	appName := tip.appRepoName
-	//	appConfigRepoName := "wego-config-repo-" + RandString(8)
-	//	configRepoRemoteURL = "ssh://git@github.com/" + GITHUB_ORG + "/" + appConfigRepoName + ".git"
-	//
-	//	addCommand := "app add . --app-config-url=" + configRepoRemoteURL
-	//
-	//	defer deleteRepo(tip.appRepoName)
-	//	defer deleteRepo(appConfigRepoName)
-	//
-	//	By("And application repo does not already exist", func() {
-	//		deleteRepo(tip.appRepoName)
-	//		deleteRepo(appConfigRepoName)
-	//	})
-	//
-	//	By("When I create a private repo for wego app config", func() {
-	//		appConfigRepoAbsPath = initAndCreateEmptyRepo(appConfigRepoName, private)
-	//		gitAddCommitPush(appConfigRepoAbsPath, tip.appManifestFilePath)
-	//	})
-	//
-	//	By("When I create a private repo with my app workload", func() {
-	//		repoAbsolutePath = initAndCreateEmptyRepo(tip.appRepoName, private)
-	//		gitAddCommitPush(repoAbsolutePath, tip.appManifestFilePath)
-	//	})
-	//
-	//	By("And I install wego to my active cluster", func() {
-	//		installAndVerifyWego(WEGO_DEFAULT_NAMESPACE, syncCluster.KubeConfigPath)
-	//	})
-	//
-	//	By("And I have my default ssh key on path "+DEFAULT_SSH_KEY_PATH, func() {
-	//		setupSSHKey(DEFAULT_SSH_KEY_PATH)
-	//	})
-	//
-	//	By("And I run wego add command with --app-config-url param", func() {
-	//		output, _ := runWegoAddCommandWithOutput(repoAbsolutePath, addCommand, WEGO_DEFAULT_NAMESPACE, syncCluster.KubeConfigPath)
-	//		re := regexp.MustCompile(`(http|https):\/\/([\w\-_]+(?:(?:\.[\w\-_]+)+))([\w\-\.,@?^=%&amp;:/~\+#]*[\w\-\@?^=%&amp;/~\+#])?`)
-	//		prLink = re.FindAllString(output, 1)[0]
-	//	})
-	//
-	//	By("Then I should see a PR created for external repo", func() {
-	//		verifyPRCreated(appConfigRepoAbsPath, appName)
-	//	})
-	//
-	//	By("When I merge the created PR", func() {
-	//		mergePR(appConfigRepoAbsPath, prLink)
-	//	})
-	//
-	//	By("Then I should see my workload deployed to the cluster", func() {
-	//		verifyWegoAddCommand(appName, WEGO_DEFAULT_NAMESPACE, syncCluster.KubeConfigPath)
-	//		verifyWorkloadIsDeployed(tip.workloadName, tip.workloadNamespace, syncCluster.KubeConfigPath)
-	//	})
-	//})
-	////
-	//It("Verify that a PR fails when raised against the same app-repo with different branch and app", func() {
-	//	var repoAbsolutePath string
-	//	tip := generateTestInputs()
-	//	tip2 := generateTestInputs()
-	//	appName := tip.appRepoName
-	//	appName2 := tip2.appRepoName
-	//	prLink := "https://github.com/" + GITHUB_ORG + "/" + tip.appRepoName + "/pull/1"
-	//
-	//	addCommand := "app add . --name=" + appName
-	//	addCommand2 := "app add . --name=" + appName2
-	//
-	//	defer deleteRepo(tip.appRepoName)
-	//
-	//	By("And application repo does not already exist", func() {
-	//		deleteRepo(tip.appRepoName)
-	//	})
-	//
-	//	By("When I create an empty private repo for app", func() {
-	//		repoAbsolutePath = initAndCreateEmptyRepo(tip.appRepoName, true)
-	//	})
-	//
-	//	By("And I git add-commit-push for app with workload", func() {
-	//		gitAddCommitPush(repoAbsolutePath, tip.appManifestFilePath)
-	//	})
-	//
-	//	By("And I install wego to my active cluster", func() {
-	//		installAndVerifyWego(WEGO_DEFAULT_NAMESPACE, syncCluster.KubeConfigPath)
-	//	})
-	//
-	//	By("And I have my default ssh key on path "+DEFAULT_SSH_KEY_PATH, func() {
-	//		setupSSHKey(DEFAULT_SSH_KEY_PATH)
-	//	})
-	//
-	//	By("And I run app add command for "+appName, func() {
-	//		runWegoAddCommand(repoAbsolutePath, addCommand, WEGO_DEFAULT_NAMESPACE, syncCluster.KubeConfigPath)
-	//	})
-	//
-	//	By("Then I should see a PR created for "+appName, func() {
-	//		verifyPRCreated(repoAbsolutePath, appName)
-	//	})
-	//
-	//	By("And I should fail to create a PR with the same app repo consecutively", func() {
-	//		_, addCommandErr := runWegoAddCommandWithOutput(repoAbsolutePath, addCommand2, WEGO_DEFAULT_NAMESPACE, syncCluster.KubeConfigPath)
-	//		Expect(addCommandErr).Should(ContainSubstring("422 Reference already exists"))
-	//	})
-	//
-	//	By("When I merge the previous PR", func() {
-	//		mergePR(repoAbsolutePath, prLink)
-	//	})
-	//
-	//	By("Then I should see my workload deployed to the cluster", func() {
-	//		verifyWegoAddCommand(appName, WEGO_DEFAULT_NAMESPACE, syncCluster.KubeConfigPath)
-	//		verifyWorkloadIsDeployed(tip.workloadName, tip.workloadNamespace, syncCluster.KubeConfigPath)
-	//	})
-	//
-	//	By("And I should fail to create another PR with the same app", func() {
-	//		_, addCommandErr := runWegoAddCommandWithOutput(repoAbsolutePath, addCommand2, WEGO_DEFAULT_NAMESPACE, syncCluster.KubeConfigPath)
-	//		Expect(addCommandErr).Should(ContainSubstring("unable to create resource, resource already exists in cluster"))
-	//	})
-	//})
+
+	By("And I have a gitops binary installed on my local machine", func() {
+		Expect(FileExists(WEGO_BIN_PATH)).To(BeTrue())
+	})
+
 })
 
 //var _ = Describe("Weave GitOps Add Tests With Long Cluster Name", func() {
@@ -3295,7 +1749,7 @@
 ////			deleteRepo(appConfigRepoName)
 ////		})
 ////
-////		By("When I create a private repo for wego app config", func() {
+////		By("When I create a private repo for gitops app config", func() {
 ////			appConfigRepoAbsPath := initAndCreateEmptyRepo(appConfigRepoName, private)
 ////			gitAddCommitPush(appConfigRepoAbsPath, readmeFilePath)
 ////		})
@@ -3305,7 +1759,7 @@
 ////			gitAddCommitPush(repoAbsolutePath, appManifestFilePath)
 ////		})
 ////
-////		By("And I install wego to my active cluster", func() {
+////		By("And I install gitops to my active cluster", func() {
 ////			installAndVerifyWego(WEGO_DEFAULT_NAMESPACE,kube)
 ////		})
 ////
@@ -3313,7 +1767,7 @@
 ////			setupSSHKey(DEFAULT_SSH_KEY_PATH)
 ////		})
 ////
-////		By("And I run wego app add command for app: "+appName, func() {
+////		By("And I run gitops app add command for app: "+appName, func() {
 ////			runWegoAddCommand(repoAbsolutePath, addCommand, WEGO_DEFAULT_NAMESPACE)
 ////		})
 ////
@@ -3340,7 +1794,7 @@
 ////			Eventually(listOutput).Should(ContainSubstring(appName))
 ////		})
 ////
-////		By("And I should not see wego components in app repo: "+appFilesRepoName, func() {
+////		By("And I should not see gitops components in app repo: "+appFilesRepoName, func() {
 ////			pullGitRepo(repoAbsolutePath)
 ////			folderOutput, _ := runCommandAndReturnStringOutput(fmt.Sprintf("cd %s && ls -al", repoAbsolutePath))
 ////			Expect(folderOutput).ShouldNot(ContainSubstring(".wego"))
@@ -3348,7 +1802,7 @@
 ////			Expect(folderOutput).ShouldNot(ContainSubstring("targets"))
 ////		})
 ////
-////		By("And I should see wego components in config repo: "+appConfigRepoName, func() {
+////		By("And I should see gitops components in config repo: "+appConfigRepoName, func() {
 ////			folderOutput, _ := runCommandAndReturnStringOutput(fmt.Sprintf("cd %s && git clone %s && cd %s && ls -al", repoAbsolutePath, configRepoRemoteURL, appConfigRepoName))
 ////			Expect(folderOutput).ShouldNot(ContainSubstring(".wego"))
 ////			Expect(folderOutput).Should(ContainSubstring("apps"))
@@ -3365,120 +1819,4 @@
 //			Expect(folderOutput).Should(ContainSubstring("targets"))
 //		})
 //	})
-//})
-=======
-})
-
-var _ = Describe("Weave GitOps Add Tests With Long Cluster Name", func() {
-	deleteWegoRuntime := false
-	if os.Getenv("DELETE_WEGO_RUNTIME_ON_EACH_TEST") == "true" {
-		deleteWegoRuntime = true
-	}
-
-	var _ = BeforeEach(func() {
-		By("Given I have a brand new cluster with a long cluster name", func() {
-			var err error
-
-			clusterName = "kind-123456789012345678901234567890"
-			_, err = ResetOrCreateClusterWithName(WEGO_DEFAULT_NAMESPACE, deleteWegoRuntime, clusterName)
-			Expect(err).ShouldNot(HaveOccurred())
-		})
-
-		By("And I have a gitops binary installed on my local machine", func() {
-			Expect(FileExists(WEGO_BIN_PATH)).To(BeTrue())
-		})
-	})
-
-	It("SmokeTest - Verify that gitops can deploy an app with app-config-url set to <url>", func() {
-		var repoAbsolutePath string
-		var configRepoRemoteURL string
-		var listOutput string
-		var appStatus string
-		private := true
-		readmeFilePath := "./data/README.md"
-		tip := generateTestInputs()
-		appFilesRepoName := tip.appRepoName + "123456789012345678901234567890"
-		appConfigRepoName := "wego-config-repo-" + RandString(8)
-		configRepoRemoteURL = "ssh://git@github.com/" + GITHUB_ORG + "/" + appConfigRepoName + ".git"
-		appName := appFilesRepoName
-		workloadName := tip.workloadName
-		workloadNamespace := tip.workloadNamespace
-		appManifestFilePath := tip.appManifestFilePath
-
-		addCommand := "app add . --app-config-url=" + configRepoRemoteURL + " --auto-merge=true"
-
-		defer deleteRepo(appFilesRepoName)
-		defer deleteRepo(appConfigRepoName)
-		defer deleteWorkload(workloadName, workloadNamespace)
-
-		By("And application repo does not already exist", func() {
-			deleteRepo(appFilesRepoName)
-			deleteRepo(appConfigRepoName)
-		})
-
-		By("And application workload is not already deployed to cluster", func() {
-			deleteWorkload(workloadName, workloadNamespace)
-		})
-
-		By("When I create a private repo for gitops app config", func() {
-			appConfigRepoAbsPath := initAndCreateEmptyRepo(appConfigRepoName, private)
-			gitAddCommitPush(appConfigRepoAbsPath, readmeFilePath)
-		})
-
-		By("When I create a private repo with app workload", func() {
-			repoAbsolutePath = initAndCreateEmptyRepo(appFilesRepoName, private)
-			gitAddCommitPush(repoAbsolutePath, appManifestFilePath)
-		})
-
-		By("And I install gitops to my active cluster", func() {
-			installAndVerifyWego(WEGO_DEFAULT_NAMESPACE)
-		})
-
-		By("And I have my default ssh key on path "+DEFAULT_SSH_KEY_PATH, func() {
-			setupSSHKey(DEFAULT_SSH_KEY_PATH)
-		})
-
-		By("And I run gitops app add command for app: "+appName, func() {
-			runWegoAddCommand(repoAbsolutePath, addCommand, WEGO_DEFAULT_NAMESPACE)
-		})
-
-		By("Then I should see my workload deployed for app", func() {
-			verifyWegoAddCommand(appName, WEGO_DEFAULT_NAMESPACE)
-			verifyWorkloadIsDeployed(workloadName, workloadNamespace)
-		})
-
-		By("When I check the app status for app", func() {
-			appStatus, _ = runCommandAndReturnStringOutput(WEGO_BIN_PATH + " app status " + appName)
-		})
-
-		By("Then I should see the status for "+appName, func() {
-			Eventually(appStatus).Should(ContainSubstring(`Last successful reconciliation:`))
-			Eventually(appStatus).Should(ContainSubstring(`gitrepository/` + appName))
-			Eventually(appStatus).Should(ContainSubstring(`kustomization/` + appName))
-		})
-
-		By("When I check for apps list", func() {
-			listOutput, _ = runCommandAndReturnStringOutput(WEGO_BIN_PATH + " app list")
-		})
-
-		By("Then I should see appNames for all apps listed", func() {
-			Eventually(listOutput).Should(ContainSubstring(appName))
-		})
-
-		By("And I should not see gitops components in app repo: "+appFilesRepoName, func() {
-			pullGitRepo(repoAbsolutePath)
-			folderOutput, _ := runCommandAndReturnStringOutput(fmt.Sprintf("cd %s && ls -al", repoAbsolutePath))
-			Expect(folderOutput).ShouldNot(ContainSubstring(".wego"))
-			Expect(folderOutput).ShouldNot(ContainSubstring("apps"))
-			Expect(folderOutput).ShouldNot(ContainSubstring("targets"))
-		})
-
-		By("And I should see gitops components in config repo: "+appConfigRepoName, func() {
-			folderOutput, _ := runCommandAndReturnStringOutput(fmt.Sprintf("cd %s && git clone %s && cd %s && ls -al", repoAbsolutePath, configRepoRemoteURL, appConfigRepoName))
-			Expect(folderOutput).ShouldNot(ContainSubstring(".wego"))
-			Expect(folderOutput).Should(ContainSubstring("apps"))
-			Expect(folderOutput).Should(ContainSubstring("targets"))
-		})
-	})
-})
->>>>>>> 3d359daa
+//})